use crate::{
    buf::Buf,
    fs::BSIZE,
    libc,
<<<<<<< HEAD
    memlayout::VIRTIO0,
    proc::{cpu, sleep},
    riscv::{PGSHIFT, PGSIZE},
    spinlock::{acquire, initlock, release, Spinlock},
    virtio::{
        UsedArea, VRingDesc, NUM, VIRTIO_BLK_F_CONFIG_WCE, VIRTIO_BLK_F_MQ, VIRTIO_BLK_F_RO,
        VIRTIO_BLK_F_SCSI, VIRTIO_BLK_T_IN, VIRTIO_BLK_T_OUT, VIRTIO_CONFIG_S_ACKNOWLEDGE,
        VIRTIO_CONFIG_S_DRIVER, VIRTIO_CONFIG_S_DRIVER_OK, VIRTIO_CONFIG_S_FEATURES_OK,
        VIRTIO_F_ANY_LAYOUT, VIRTIO_RING_F_EVENT_IDX, VIRTIO_RING_F_INDIRECT_DESC,
        VRING_DESC_F_NEXT, VRING_DESC_F_WRITE,
    },
=======
    printf::panic,
    proc::{cpu, sleep, wakeup},
    riscv::{PGSHIFT, PGSIZE},
    spinlock::{acquire, initlock, release, Spinlock},
    string::memset,
    vm::kvmpa,
>>>>>>> a51db6db
};
use core::ptr;
/// driver for qemu's virtio disk device.
/// uses qemu's mmio interface to virtio.
/// qemu presents a "legacy" virtio interface.
///
/// qemu ... -drive file=fs.img,if=none,format=raw,id=x0 -device virtio-blk-device,drive=x0,bus=virtio-mmio-bus.0
///
/// the address of virtio mmio register r.
#[derive(Copy, Clone)]
#[repr(C, align(4096))]
pub struct Disk(pub disk_Inner);
#[derive(Copy, Clone)]
#[repr(C)]
pub struct disk_Inner {
    pub pages: [libc::c_char; 8192],
    pub desc: *mut VRingDesc,
    pub avail: *mut u16,
    pub used: *mut UsedArea,
    pub free: [libc::c_char; 8],
    pub used_idx: u16,
    pub info: [C2RustUnnamed; 8],
    pub vdisk_lock: Spinlock,
}
#[allow(dead_code, non_upper_case_globals)]
const disk_PADDING: usize = ::core::mem::size_of::<Disk>() - ::core::mem::size_of::<disk_Inner>();
#[derive(Copy, Clone)]
#[repr(C)]
pub struct C2RustUnnamed {
    pub b: *mut Buf,
    pub status: libc::c_char,
}
#[derive(Copy, Clone)]
#[repr(C)]
pub struct virtio_blk_outhdr {
    pub typ: u32,
    pub reserved: u32,
    pub sector: u64,
}
<<<<<<< HEAD
=======
// Physical memory layout
// qemu -machine virt is set up like this,
// based on qemu's hw/riscv/virt.c:
//
// 00001000 -- boot ROM, provided by qemu
// 02000000 -- CLINT
// 0C000000 -- PLIC
// 10000000 -- uart0
// 10001000 -- virtio disk
// 80000000 -- boot ROM jumps here in machine mode
//             -kernel loads the kernel here
// unused RAM after 80000000.
// the kernel uses physical memory thus:
// 80000000 -- entry.S, then kernel text and data
// end -- start of kernel page allocation area
// PHYSTOP -- end RAM used by the kernel
// qemu puts UART registers here in physical memory.
// virtio mmio interface
pub const VIRTIO0: i32 = 0x10001000;
// On-disk file system format.
// Both the kernel and user programs use this header file.
// root i-number
pub const BSIZE: i32 = 1024;
//
// virtio device definitions.
// for both the mmio interface, and virtio descriptors.
// only tested with qemu.
// this is the "legacy" virtio interface.
//
// the virtio spec:
// https://docs.oasis-open.org/virtio/virtio/v1.1/virtio-v1.1.pdf
//
// virtio mmio control registers, mapped starting at 0x10001000.
// from qemu virtio_mmio.h
// 0x74726976
// version; 1 is legacy
// device type; 1 is net, 2 is disk
// 0x554d4551
// page size for PFN, write-only
// select queue, write-only
// max size of current queue, read-only
// size of current queue, write-only
// used ring alignment, write-only
// physical page number for queue, read/write
// ready bit
// write-only
// read-only
// write-only
// read/write
// status register bits, from qemu virtio_config.h
pub const VIRTIO_CONFIG_S_ACKNOWLEDGE: i32 = 1;
pub const VIRTIO_CONFIG_S_DRIVER: i32 = 2;
pub const VIRTIO_CONFIG_S_DRIVER_OK: i32 = 4;
pub const VIRTIO_CONFIG_S_FEATURES_OK: i32 = 8;
// device feature bits
pub const VIRTIO_BLK_F_RO: i32 = 5;
/* Disk is read-only */
pub const VIRTIO_BLK_F_SCSI: i32 = 7;
/* Supports scsi command passthru */
pub const VIRTIO_BLK_F_CONFIG_WCE: i32 = 11;
/* Writeback mode available in config */
pub const VIRTIO_BLK_F_MQ: i32 = 12;
/* support more than one vq */
pub const VIRTIO_F_ANY_LAYOUT: i32 = 27;
pub const VIRTIO_RING_F_INDIRECT_DESC: i32 = 28;
pub const VIRTIO_RING_F_EVENT_IDX: i32 = 29;
// this many virtio descriptors.
// must be a power of two.
pub const NUM: i32 = 8;
pub const VRING_DESC_F_NEXT: i32 = 1;
// chained with another descriptor
pub const VRING_DESC_F_WRITE: i32 = 2;
// for disk ops
pub const VIRTIO_BLK_T_IN: i32 = 0;
// read the disk
pub const VIRTIO_BLK_T_OUT: i32 = 1;
>>>>>>> a51db6db
static mut disk: Disk = Disk(disk_Inner {
    pages: [0; 8192],
    desc: 0 as *const VRingDesc as *mut VRingDesc,
    avail: 0 as *const u16 as *mut u16,
    used: 0 as *const UsedArea as *mut UsedArea,
    free: [0; 8],
    used_idx: 0,
    info: [C2RustUnnamed {
        b: 0 as *const Buf as *mut Buf,
        status: 0,
    }; 8],
    vdisk_lock: Spinlock {
        locked: 0,
        name: 0 as *const libc::c_char as *mut libc::c_char,
        cpu: 0 as *const cpu as *mut cpu,
    },
});
#[no_mangle]
pub unsafe extern "C" fn virtio_disk_init() {
    let mut status: u32 = 0 as u32;
    initlock(
        &mut disk.0.vdisk_lock,
        b"virtio_disk\x00" as *const u8 as *const libc::c_char as *mut libc::c_char,
    );
    if *((VIRTIO0 + 0 as i32) as *mut u32) != 0x74726976 as u32
        || *((VIRTIO0 + 0x4 as i32) as *mut u32) != 1 as u32
        || *((VIRTIO0 + 0x8 as i32) as *mut u32) != 2 as u32
        || *((VIRTIO0 + 0xc as i32) as *mut u32) != 0x554d4551 as u32
    {
        panic(
            b"could not find virtio disk\x00" as *const u8 as *const libc::c_char
                as *mut libc::c_char,
        );
    }
    status |= VIRTIO_CONFIG_S_ACKNOWLEDGE as u32;
    ::core::ptr::write_volatile((VIRTIO0 + 0x70 as i32) as *mut u32, status);
    status |= VIRTIO_CONFIG_S_DRIVER as u32;
    ::core::ptr::write_volatile((VIRTIO0 + 0x70 as i32) as *mut u32, status);
    // negotiate features
    let mut features: u64 = *((VIRTIO0 + 0x10 as i32) as *mut u32) as u64;
    features &= !((1 as i32) << VIRTIO_BLK_F_RO) as u64;
    features &= !((1 as i32) << VIRTIO_BLK_F_SCSI) as u64;
    features &= !((1 as i32) << VIRTIO_BLK_F_CONFIG_WCE) as u64;
    features &= !((1 as i32) << VIRTIO_BLK_F_MQ) as u64;
    features &= !((1 as i32) << VIRTIO_F_ANY_LAYOUT) as u64;
    features &= !((1 as i32) << VIRTIO_RING_F_EVENT_IDX) as u64;
    features &= !((1 as i32) << VIRTIO_RING_F_INDIRECT_DESC) as u64;
    ::core::ptr::write_volatile((VIRTIO0 + 0x20 as i32) as *mut u32, features as u32);
    // tell device that feature negotiation is complete.
    status |= VIRTIO_CONFIG_S_FEATURES_OK as u32;
    ::core::ptr::write_volatile((VIRTIO0 + 0x70 as i32) as *mut u32, status);
    // tell device we're completely ready.
    status |= VIRTIO_CONFIG_S_DRIVER_OK as u32;
    ::core::ptr::write_volatile((VIRTIO0 + 0x70 as i32) as *mut u32, status);
    ::core::ptr::write_volatile((VIRTIO0 + 0x28 as i32) as *mut u32, PGSIZE as u32);
    // initialize queue 0.
    ::core::ptr::write_volatile((VIRTIO0 + 0x30 as i32) as *mut u32, 0);
    let mut max: u32 = *((VIRTIO0 + 0x34 as i32) as *mut u32);
    if max == 0 as u32 {
        panic(
            b"virtio disk has no queue 0\x00" as *const u8 as *const libc::c_char
                as *mut libc::c_char,
        );
    }
    if max < NUM as u32 {
        panic(
            b"virtio disk max queue too short\x00" as *const u8 as *const libc::c_char
                as *mut libc::c_char,
        );
    }
    ::core::ptr::write_volatile((VIRTIO0 + 0x38 as i32) as *mut u32, NUM as u32);
    memset(
        disk.0.pages.as_mut_ptr() as *mut libc::c_void,
        0 as i32,
        ::core::mem::size_of::<[libc::c_char; 8192]>() as u64 as u32,
    );
    ::core::ptr::write_volatile(
        (VIRTIO0 + 0x40 as i32) as *mut u32,
        (disk.0.pages.as_mut_ptr() as u64 >> PGSHIFT) as u32,
    );
    // desc = pages -- num * VRingDesc
    // avail = pages + 0x40 -- 2 * u16, then num * u16
    // used = pages + 4096 -- 2 * u16, then num * vRingUsedElem
    disk.0.desc = disk.0.pages.as_mut_ptr() as *mut VRingDesc;
    disk.0.avail = (disk.0.desc as *mut libc::c_char)
        .offset((NUM as u64).wrapping_mul(::core::mem::size_of::<VRingDesc>() as u64) as isize)
        as *mut u16;
    disk.0.used = disk.0.pages.as_mut_ptr().offset(PGSIZE as isize) as *mut UsedArea;
    let mut i: i32 = 0;
    while i < NUM {
        disk.0.free[i as usize] = 1 as i32 as libc::c_char;
        i += 1
    }
    // plic.c and trap.c arrange for interrupts from VIRTIO0_IRQ.
}
/// find a free descriptor, mark it non-free, return its index.
unsafe extern "C" fn alloc_desc() -> i32 {
    let mut i: i32 = 0;
    while i < NUM {
        if disk.0.free[i as usize] != 0 {
            disk.0.free[i as usize] = 0 as i32 as libc::c_char;
            return i;
        }
        i += 1
    }
    -1
}
/// mark a descriptor as free.
unsafe extern "C" fn free_desc(mut i: i32) {
    if i >= NUM {
        panic(b"virtio_disk_intr 1\x00" as *const u8 as *const libc::c_char as *mut libc::c_char);
    }
    if disk.0.free[i as usize] != 0 {
        panic(b"virtio_disk_intr 2\x00" as *const u8 as *const libc::c_char as *mut libc::c_char);
    }
    (*disk.0.desc.offset(i as isize)).addr = 0 as i32 as u64;
    disk.0.free[i as usize] = 1 as i32 as libc::c_char;
    wakeup(
        &mut *disk.0.free.as_mut_ptr().offset(0 as i32 as isize) as *mut libc::c_char
            as *mut libc::c_void,
    );
}
/// free a chain of descriptors.
unsafe extern "C" fn free_chain(mut i: i32) {
    loop {
        free_desc(i);
        if (*disk.0.desc.offset(i as isize)).flags as i32 & VRING_DESC_F_NEXT == 0 {
            break;
        }
        i = (*disk.0.desc.offset(i as isize)).next as i32
    }
}
unsafe extern "C" fn alloc3_desc(mut idx: *mut i32) -> i32 {
    let mut i: i32 = 0;
    while i < 3 as i32 {
        *idx.offset(i as isize) = alloc_desc();
        if *idx.offset(i as isize) < 0 as i32 {
            let mut j: i32 = 0;
            while j < i {
                free_desc(*idx.offset(j as isize));
                j += 1
            }
            return -(1 as i32);
        }
        i += 1
    }
    0
}
#[no_mangle]
pub unsafe extern "C" fn virtio_disk_rw(mut b: *mut Buf, mut write: i32) {
    let mut sector: u64 = (*b).blockno.wrapping_mul((BSIZE / 512 as i32) as u32) as u64;
    acquire(&mut disk.0.vdisk_lock);
    // the spec says that legacy block operations use three
    // descriptors: one for type/reserved/sector, one for
    // the data, one for a 1-byte status result.
    // allocate the three descriptors.
    let mut idx: [i32; 3] = [0; 3];
    while alloc3_desc(idx.as_mut_ptr()) != 0 as i32 {
        sleep(
            &mut *disk.0.free.as_mut_ptr().offset(0 as i32 as isize) as *mut libc::c_char
                as *mut libc::c_void,
            &mut disk.0.vdisk_lock,
        );
    }
    // format the three descriptors.
    // qemu's virtio-blk.c reads them.
    let mut buf0: virtio_blk_outhdr = virtio_blk_outhdr {
        typ: 0,
        reserved: 0,
        sector: 0,
    }; // read the disk
    if write != 0 {
        buf0.typ = VIRTIO_BLK_T_OUT as u32
    } else {
        buf0.typ = VIRTIO_BLK_T_IN as u32
    } // write the disk
    buf0.reserved = 0 as u32;
    buf0.sector = sector;
    // buf0 is on a kernel stack, which is not direct mapped,
    // thus the call to kvmpa().
    (*disk.0.desc.offset(idx[0 as i32 as usize] as isize)).addr =
        kvmpa(&mut buf0 as *mut virtio_blk_outhdr as u64); // device writes b->data
    (*disk.0.desc.offset(idx[0 as i32 as usize] as isize)).len =
        ::core::mem::size_of::<virtio_blk_outhdr>() as u64 as u32; // device reads b->data
    (*disk.0.desc.offset(idx[0 as i32 as usize] as isize)).flags = VRING_DESC_F_NEXT as u16; // device writes the status
    (*disk.0.desc.offset(idx[0 as i32 as usize] as isize)).next = idx[1 as i32 as usize] as u16;
    (*disk.0.desc.offset(idx[1 as i32 as usize] as isize)).addr = (*b).data.as_mut_ptr() as u64;
    (*disk.0.desc.offset(idx[1 as i32 as usize] as isize)).len = BSIZE as u32;
    if write != 0 {
        (*disk.0.desc.offset(idx[1 as i32 as usize] as isize)).flags = 0 as i32 as u16
    } else {
        (*disk.0.desc.offset(idx[1 as i32 as usize] as isize)).flags = VRING_DESC_F_WRITE as u16
    }
    let fresh0 = &mut (*disk.0.desc.offset(idx[1 as i32 as usize] as isize)).flags;
    *fresh0 = (*fresh0 as i32 | VRING_DESC_F_NEXT) as u16;
    (*disk.0.desc.offset(idx[1 as i32 as usize] as isize)).next = idx[2 as i32 as usize] as u16;
    disk.0.info[idx[0 as i32 as usize] as usize].status = 0 as i32 as libc::c_char;
    (*disk.0.desc.offset(idx[2 as i32 as usize] as isize)).addr = &mut (*disk
        .0
        .info
        .as_mut_ptr()
        .offset(*idx.as_mut_ptr().offset(0 as i32 as isize) as isize))
    .status as *mut libc::c_char
        as u64;
    (*disk.0.desc.offset(idx[2 as i32 as usize] as isize)).len = 1 as u32;
    (*disk.0.desc.offset(idx[2 as i32 as usize] as isize)).flags = VRING_DESC_F_WRITE as u16;
    (*disk.0.desc.offset(idx[2 as i32 as usize] as isize)).next = 0 as i32 as u16;
    // record struct Buf for virtio_disk_intr().
    (*b).disk = 1 as i32;
    disk.0.info[idx[0 as i32 as usize] as usize].b = b;
    // avail[0] is flags
    // avail[1] tells the device how far to look in avail[2...].
    // avail[2...] are desc[] indices the device should process.
    // we only tell device the first index in our chain of descriptors.
    *disk
        .0
        .avail
        .offset((2 as i32 + *disk.0.avail.offset(1 as i32 as isize) as i32 % NUM) as isize) =
        idx[0 as i32 as usize] as u16; // value is queue number
    ::core::intrinsics::atomic_fence();
    *disk.0.avail.offset(1 as i32 as isize) =
        (*disk.0.avail.offset(1 as i32 as isize) as i32 + 1 as i32) as u16;
    ::core::ptr::write_volatile((VIRTIO0 + 0x50 as i32) as *mut u32, 0);
    // Wait for virtio_disk_intr() to say request has finished.
    while (*b).disk == 1 as i32 {
        sleep(b as *mut libc::c_void, &mut disk.0.vdisk_lock); // disk is done with Buf
    }
    disk.0.info[idx[0 as i32 as usize] as usize].b = ptr::null_mut();
    free_chain(idx[0 as i32 as usize]);
    release(&mut disk.0.vdisk_lock);
}
#[no_mangle]
pub unsafe extern "C" fn virtio_disk_intr() {
    acquire(&mut disk.0.vdisk_lock);
    while disk.0.used_idx as i32 % NUM != (*disk.0.used).id as i32 % NUM {
        let mut id: i32 = (*disk.0.used).elems[disk.0.used_idx as usize].id as i32;
        if disk.0.info[id as usize].status as i32 != 0 as i32 {
            panic(
                b"virtio_disk_intr status\x00" as *const u8 as *const libc::c_char
                    as *mut libc::c_char,
            );
        }
        (*disk.0.info[id as usize].b).disk = 0 as i32;
        wakeup(disk.0.info[id as usize].b as *mut libc::c_void);
        disk.0.used_idx = ((disk.0.used_idx as i32 + 1 as i32) % NUM) as u16
    }
    release(&mut disk.0.vdisk_lock);
}<|MERGE_RESOLUTION|>--- conflicted
+++ resolved
@@ -1,12 +1,13 @@
+use crate::libc;
 use crate::{
     buf::Buf,
     fs::BSIZE,
-    libc,
-<<<<<<< HEAD
     memlayout::VIRTIO0,
-    proc::{cpu, sleep},
+    printf::panic,
+    proc::{cpu, sleep, wakeup},
     riscv::{PGSHIFT, PGSIZE},
     spinlock::{acquire, initlock, release, Spinlock},
+    string::memset,
     virtio::{
         UsedArea, VRingDesc, NUM, VIRTIO_BLK_F_CONFIG_WCE, VIRTIO_BLK_F_MQ, VIRTIO_BLK_F_RO,
         VIRTIO_BLK_F_SCSI, VIRTIO_BLK_T_IN, VIRTIO_BLK_T_OUT, VIRTIO_CONFIG_S_ACKNOWLEDGE,
@@ -14,14 +15,7 @@
         VIRTIO_F_ANY_LAYOUT, VIRTIO_RING_F_EVENT_IDX, VIRTIO_RING_F_INDIRECT_DESC,
         VRING_DESC_F_NEXT, VRING_DESC_F_WRITE,
     },
-=======
-    printf::panic,
-    proc::{cpu, sleep, wakeup},
-    riscv::{PGSHIFT, PGSIZE},
-    spinlock::{acquire, initlock, release, Spinlock},
-    string::memset,
     vm::kvmpa,
->>>>>>> a51db6db
 };
 use core::ptr;
 /// driver for qemu's virtio disk device.
@@ -61,85 +55,6 @@
     pub reserved: u32,
     pub sector: u64,
 }
-<<<<<<< HEAD
-=======
-// Physical memory layout
-// qemu -machine virt is set up like this,
-// based on qemu's hw/riscv/virt.c:
-//
-// 00001000 -- boot ROM, provided by qemu
-// 02000000 -- CLINT
-// 0C000000 -- PLIC
-// 10000000 -- uart0
-// 10001000 -- virtio disk
-// 80000000 -- boot ROM jumps here in machine mode
-//             -kernel loads the kernel here
-// unused RAM after 80000000.
-// the kernel uses physical memory thus:
-// 80000000 -- entry.S, then kernel text and data
-// end -- start of kernel page allocation area
-// PHYSTOP -- end RAM used by the kernel
-// qemu puts UART registers here in physical memory.
-// virtio mmio interface
-pub const VIRTIO0: i32 = 0x10001000;
-// On-disk file system format.
-// Both the kernel and user programs use this header file.
-// root i-number
-pub const BSIZE: i32 = 1024;
-//
-// virtio device definitions.
-// for both the mmio interface, and virtio descriptors.
-// only tested with qemu.
-// this is the "legacy" virtio interface.
-//
-// the virtio spec:
-// https://docs.oasis-open.org/virtio/virtio/v1.1/virtio-v1.1.pdf
-//
-// virtio mmio control registers, mapped starting at 0x10001000.
-// from qemu virtio_mmio.h
-// 0x74726976
-// version; 1 is legacy
-// device type; 1 is net, 2 is disk
-// 0x554d4551
-// page size for PFN, write-only
-// select queue, write-only
-// max size of current queue, read-only
-// size of current queue, write-only
-// used ring alignment, write-only
-// physical page number for queue, read/write
-// ready bit
-// write-only
-// read-only
-// write-only
-// read/write
-// status register bits, from qemu virtio_config.h
-pub const VIRTIO_CONFIG_S_ACKNOWLEDGE: i32 = 1;
-pub const VIRTIO_CONFIG_S_DRIVER: i32 = 2;
-pub const VIRTIO_CONFIG_S_DRIVER_OK: i32 = 4;
-pub const VIRTIO_CONFIG_S_FEATURES_OK: i32 = 8;
-// device feature bits
-pub const VIRTIO_BLK_F_RO: i32 = 5;
-/* Disk is read-only */
-pub const VIRTIO_BLK_F_SCSI: i32 = 7;
-/* Supports scsi command passthru */
-pub const VIRTIO_BLK_F_CONFIG_WCE: i32 = 11;
-/* Writeback mode available in config */
-pub const VIRTIO_BLK_F_MQ: i32 = 12;
-/* support more than one vq */
-pub const VIRTIO_F_ANY_LAYOUT: i32 = 27;
-pub const VIRTIO_RING_F_INDIRECT_DESC: i32 = 28;
-pub const VIRTIO_RING_F_EVENT_IDX: i32 = 29;
-// this many virtio descriptors.
-// must be a power of two.
-pub const NUM: i32 = 8;
-pub const VRING_DESC_F_NEXT: i32 = 1;
-// chained with another descriptor
-pub const VRING_DESC_F_WRITE: i32 = 2;
-// for disk ops
-pub const VIRTIO_BLK_T_IN: i32 = 0;
-// read the disk
-pub const VIRTIO_BLK_T_OUT: i32 = 1;
->>>>>>> a51db6db
 static mut disk: Disk = Disk(disk_Inner {
     pages: [0; 8192],
     desc: 0 as *const VRingDesc as *mut VRingDesc,
