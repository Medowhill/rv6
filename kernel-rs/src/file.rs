<<<<<<< HEAD
use crate::fs::{ilock, iput, iunlock, readi, stati, writei, BSIZE};
use crate::libc;
use crate::param::{MAXOPBLOCKS, NDEV, NFILE};
use crate::pipe::{pipeclose, piperead, pipewrite, Pipe};
use crate::proc::{myproc, proc_0};
use crate::riscv::pagetable_t;
use crate::sleeplock::Sleeplock;
use crate::spinlock::{acquire, initlock, release, Spinlock};
use crate::stat::Stat;
use core::ptr;
extern "C" {
    pub type pipe;
    #[no_mangle]
    fn begin_op();
    #[no_mangle]
    fn end_op();
    #[no_mangle]
    fn panic(_: *mut libc::c_char) -> !;
    #[no_mangle]
    fn copyout(_: pagetable_t, _: u64, _: *mut libc::c_char, _: u64) -> i32;
}
pub const CONSOLE: isize = 1;
=======
use crate::libc;
use crate::{
    fs::{ilock, iput, iunlock, readi, stati, writei},
    log::{begin_op, end_op},
    pipe::{pipeclose, piperead, pipewrite, Pipe},
    printf::panic,
    proc::{myproc, proc_0},
    sleeplock::Sleeplock,
    spinlock::{acquire, initlock, release, Spinlock},
    stat::Stat,
    vm::copyout,
};
use core::ptr;
pub type uint = libc::c_uint;
pub type pagetable_t = *mut u64;
>>>>>>> a51db6db
#[derive(Copy, Clone)]
#[repr(C)]
pub struct File {
    pub typ: C2RustUnnamed,
    pub ref_0: i32,
    pub readable: libc::c_char,
    pub writable: libc::c_char,
    pub pipe: *mut Pipe,
    pub ip: *mut inode,
    pub off: u32,
    pub major: i16,
}
/// FD_DEVICE
/// in-memory copy of an inode
#[derive(Copy, Clone)]
#[repr(C)]
pub struct inode {
    pub dev: u32,
    pub inum: u32,
    pub ref_0: i32,
    pub lock: Sleeplock,
    pub valid: i32,
    pub typ: i16,
    pub major: i16,
    pub minor: i16,
    pub nlink: i16,
    pub size: u32,
    pub addrs: [u32; 13],
}
pub type C2RustUnnamed = libc::c_uint;
pub const FD_DEVICE: C2RustUnnamed = 3;
pub const FD_INODE: C2RustUnnamed = 2;
pub const FD_PIPE: C2RustUnnamed = 1;
pub const FD_NONE: C2RustUnnamed = 0;
#[derive(Copy, Clone)]
#[repr(C)]
pub struct C2RustUnnamed_0 {
    pub lock: Spinlock,
    pub file: [File; 100],
}
/// map major device number to device functions.
#[derive(Copy, Clone)]
#[repr(C)]
pub struct devsw {
    pub read: Option<unsafe extern "C" fn(_: i32, _: u64, _: i32) -> i32>,
    pub write: Option<unsafe extern "C" fn(_: i32, _: u64, _: i32) -> i32>,
}
///
/// Support functions for system calls that involve file descriptors.
///
#[no_mangle]
pub static mut devsw: [devsw; 10] = [devsw {
    read: None,
    write: None,
}; 10];
#[no_mangle]
pub static mut ftable: C2RustUnnamed_0 = C2RustUnnamed_0 {
    lock: Spinlock {
        locked: 0,
        name: ptr::null_mut(),
        cpu: ptr::null_mut(),
    },
    file: [File {
        typ: FD_NONE,
        ref_0: 0,
        readable: 0,
        writable: 0,
        pipe: 0 as *const Pipe as *mut Pipe,
        ip: 0 as *const inode as *mut inode,
        off: 0,
        major: 0,
    }; 100],
};
#[no_mangle]
pub unsafe extern "C" fn fileinit() {
    initlock(
        &mut ftable.lock,
        b"ftable\x00" as *const u8 as *const libc::c_char as *mut libc::c_char,
    );
}
/// Allocate a file structure.
#[no_mangle]
pub unsafe extern "C" fn filealloc() -> *mut File {
    let mut f: *mut File = ptr::null_mut();
    acquire(&mut ftable.lock);
    f = ftable.file.as_mut_ptr();
    while f < ftable.file.as_mut_ptr().offset(NFILE as isize) {
        if (*f).ref_0 == 0 as i32 {
            (*f).ref_0 = 1 as i32;
            release(&mut ftable.lock);
            return f;
        }
        f = f.offset(1)
    }
    release(&mut ftable.lock);
    ptr::null_mut()
}
/// Increment ref count for file f.
#[no_mangle]
pub unsafe extern "C" fn filedup(mut f: *mut File) -> *mut File {
    acquire(&mut ftable.lock);
    if (*f).ref_0 < 1 as i32 {
        panic(b"filedup\x00" as *const u8 as *const libc::c_char as *mut libc::c_char);
    }
    (*f).ref_0 += 1;
    release(&mut ftable.lock);
    f
}
/// Close file f.  (Decrement ref count, close when reaches 0.)
#[no_mangle]
pub unsafe extern "C" fn fileclose(mut f: *mut File) {
    let mut ff: File = File {
        typ: FD_NONE,
        ref_0: 0,
        readable: 0,
        writable: 0,
        pipe: 0 as *const Pipe as *mut Pipe,
        ip: 0 as *const inode as *mut inode,
        off: 0,
        major: 0,
    };
    acquire(&mut ftable.lock);
    if (*f).ref_0 < 1 as i32 {
        panic(b"fileclose\x00" as *const u8 as *const libc::c_char as *mut libc::c_char);
    }
    (*f).ref_0 -= 1;
    if (*f).ref_0 > 0 as i32 {
        release(&mut ftable.lock);
        return;
    }
    ff = *f;
    (*f).ref_0 = 0 as i32;
    (*f).typ = FD_NONE;
    release(&mut ftable.lock);
    if ff.typ as u32 == FD_PIPE as i32 as u32 {
        pipeclose(ff.pipe, ff.writable as i32);
    } else if ff.typ as u32 == FD_INODE as i32 as u32 || ff.typ as u32 == FD_DEVICE as i32 as u32 {
        begin_op();
        iput(ff.ip);
        end_op();
    };
}
/// Get metadata about file f.
/// addr is a user virtual address, pointing to a struct stat.
#[no_mangle]
pub unsafe extern "C" fn filestat(mut f: *mut File, mut addr: u64) -> i32 {
    let mut p: *mut proc_0 = myproc();
    let mut st: Stat = Stat {
        dev: 0,
        ino: 0,
        typ: 0,
        nlink: 0,
        size: 0,
    };
    if (*f).typ as u32 == FD_INODE as i32 as u32 || (*f).typ as u32 == FD_DEVICE as i32 as u32 {
        ilock((*f).ip);
        stati((*f).ip, &mut st);
        iunlock((*f).ip);
        if copyout(
            (*p).pagetable,
            addr,
            &mut st as *mut Stat as *mut libc::c_char,
            ::core::mem::size_of::<Stat>() as u64,
        ) < 0 as i32
        {
            return -(1 as i32);
        }
        return 0 as i32;
    }
    -(1 as i32)
}
/// Read from file f.
/// addr is a user virtual address.
#[no_mangle]
pub unsafe extern "C" fn fileread(mut f: *mut File, mut addr: u64, mut n: i32) -> i32 {
    let mut r: i32 = 0;
    if (*f).readable as i32 == 0 as i32 {
        return -(1 as i32);
    }
    if (*f).typ as u32 == FD_PIPE as i32 as u32 {
        r = piperead((*f).pipe, addr, n)
    } else if (*f).typ as u32 == FD_DEVICE as i32 as u32 {
        if ((*f).major as i32) < 0 as i32
            || (*f).major as i32 >= NDEV
            || devsw[(*f).major as usize].read.is_none()
        {
            return -(1 as i32);
        }
        r = devsw[(*f).major as usize]
            .read
            .expect("non-null function pointer")(1 as i32, addr, n)
    } else if (*f).typ as u32 == FD_INODE as i32 as u32 {
        ilock((*f).ip);
        r = readi((*f).ip, 1 as i32, addr, (*f).off, n as u32);
        if r > 0 as i32 {
            (*f).off = ((*f).off as u32).wrapping_add(r as u32) as u32 as u32
        }
        iunlock((*f).ip);
    } else {
        panic(b"fileread\x00" as *const u8 as *const libc::c_char as *mut libc::c_char);
    }
    r
}
/// Write to file f.
/// addr is a user virtual address.
#[no_mangle]
pub unsafe extern "C" fn filewrite(mut f: *mut File, mut addr: u64, mut n: i32) -> i32 {
    let mut r: i32 = 0;
    let mut ret: i32 = 0;
    if (*f).writable as i32 == 0 as i32 {
        return -1;
    }
    if (*f).typ as u32 == FD_PIPE as i32 as u32 {
        ret = pipewrite((*f).pipe, addr, n)
    } else if (*f).typ as u32 == FD_DEVICE as i32 as u32 {
        if ((*f).major as i32) < 0 as i32
            || (*f).major as i32 >= NDEV
            || devsw[(*f).major as usize].write.is_none()
        {
            return -1;
        }
        ret = devsw[(*f).major as usize]
            .write
            .expect("non-null function pointer")(1 as i32, addr, n)
    } else if (*f).typ as u32 == FD_INODE as i32 as u32 {
        // write a few blocks at a time to avoid exceeding
        // the maximum log transaction size, including
        // i-node, indirect block, allocation blocks,
        // and 2 blocks of slop for non-aligned writes.
        // this really belongs lower down, since writei()
        // might be writing a device like the console.
        let mut max: i32 = (MAXOPBLOCKS - 1 - 1 - 2) / 2 * BSIZE;
        let mut i: i32 = 0;
        while i < n {
            let mut n1: i32 = n - i;
            if n1 > max {
                n1 = max
            }
            begin_op();
            ilock((*f).ip);
            r = writei(
                (*f).ip,
                1 as i32,
                addr.wrapping_add(i as u64),
                (*f).off,
                n1 as u32,
            );
            if r > 0 as i32 {
                (*f).off = ((*f).off as u32).wrapping_add(r as u32) as u32
            }
            iunlock((*f).ip);
            end_op();
            if r < 0 as i32 {
                break;
            }
            if r != n1 {
                panic(
                    b"short filewrite\x00" as *const u8 as *const libc::c_char as *mut libc::c_char,
                );
            }
            i += r
        }
        ret = if i == n { n } else { -(1 as i32) }
    } else {
        panic(b"filewrite\x00" as *const u8 as *const libc::c_char as *mut libc::c_char);
    }
    ret
}<|MERGE_RESOLUTION|>--- conflicted
+++ resolved
@@ -1,43 +1,19 @@
-<<<<<<< HEAD
-use crate::fs::{ilock, iput, iunlock, readi, stati, writei, BSIZE};
-use crate::libc;
-use crate::param::{MAXOPBLOCKS, NDEV, NFILE};
-use crate::pipe::{pipeclose, piperead, pipewrite, Pipe};
-use crate::proc::{myproc, proc_0};
-use crate::riscv::pagetable_t;
-use crate::sleeplock::Sleeplock;
-use crate::spinlock::{acquire, initlock, release, Spinlock};
-use crate::stat::Stat;
-use core::ptr;
-extern "C" {
-    pub type pipe;
-    #[no_mangle]
-    fn begin_op();
-    #[no_mangle]
-    fn end_op();
-    #[no_mangle]
-    fn panic(_: *mut libc::c_char) -> !;
-    #[no_mangle]
-    fn copyout(_: pagetable_t, _: u64, _: *mut libc::c_char, _: u64) -> i32;
-}
-pub const CONSOLE: isize = 1;
-=======
 use crate::libc;
 use crate::{
-    fs::{ilock, iput, iunlock, readi, stati, writei},
+    fs::{ilock, iput, iunlock, readi, stati, writei, BSIZE},
     log::{begin_op, end_op},
+    param::{MAXOPBLOCKS, NDEV, NFILE},
     pipe::{pipeclose, piperead, pipewrite, Pipe},
     printf::panic,
     proc::{myproc, proc_0},
+    riscv::pagetable_t,
     sleeplock::Sleeplock,
     spinlock::{acquire, initlock, release, Spinlock},
     stat::Stat,
     vm::copyout,
 };
 use core::ptr;
-pub type uint = libc::c_uint;
-pub type pagetable_t = *mut u64;
->>>>>>> a51db6db
+pub const CONSOLE: isize = 1;
 #[derive(Copy, Clone)]
 #[repr(C)]
 pub struct File {
