--- conflicted
+++ resolved
@@ -50,15 +50,9 @@
 pub const FD_NONE: u32 = 0;
 
 #[derive(Copy, Clone)]
-<<<<<<< HEAD
-pub struct Ftable {
-    pub lock: Spinlock,
-    pub file: [File; NFILE as usize],
-=======
 struct Ftable {
     lock: Spinlock,
-    file: [File; 100],
->>>>>>> ddf2bcbf
+    file: [File; NFILE as usize],
 }
 
 /// map major device number to device functions.
