use crate::libc;
use crate::{
    kalloc::{kalloc, kfree},
    memlayout::{CLINT, KERNBASE, PHYSTOP, PLIC, TRAMPOLINE, UART0, VIRTIO0},
    printf::{panic, printf},
    riscv::{
        make_satp, pagetable_t, pte_t, sfence_vma, w_satp, MAXVA, PGSHIFT, PGSIZE, PTE_R, PTE_U,
        PTE_V, PTE_W, PTE_X, PXMASK,
    },
    types::pde_t,
};
use core::ptr;
extern "C" {
    // kernel.ld sets this to end of kernel code.
    #[no_mangle]
    static mut etext: [libc::c_char; 0];
    // trampoline.S
    #[no_mangle]
    static mut trampoline: [libc::c_char; 0];
}
/*
 * the kernel's page table.
 */
pub static mut kernel_pagetable: pagetable_t = 0 as *const u64 as *mut u64;
// trampoline.S
/// create a direct-map page table for the kernel and
/// turn on paging. called early, in supervisor mode.
/// the page allocator is already initialized.
pub unsafe fn kvminit() {
    kernel_pagetable = kalloc() as pagetable_t;
    ptr::write_bytes(kernel_pagetable as *mut libc::c_void, 0, PGSIZE as usize);
    // uart registers
    kvmmap(
        UART0 as u64,
        UART0 as u64,
        PGSIZE as u64,
        (PTE_R | PTE_W) as i32,
    );
    // virtio mmio disk interface
    kvmmap(
        VIRTIO0 as u64,
        VIRTIO0 as u64,
        PGSIZE as u64,
        (PTE_R | PTE_W) as i32,
    );
    // CLINT
    kvmmap(CLINT as u64, CLINT as u64, 0x10000, (PTE_R | PTE_W) as i32);
    // PLIC
    kvmmap(PLIC as u64, PLIC as u64, 0x400000, (PTE_R | PTE_W) as i32);
    // map kernel text executable and read-only.
    kvmmap(
        KERNBASE as u64,
        KERNBASE as u64,
        (etext.as_mut_ptr() as u64).wrapping_sub(KERNBASE as u64),
        (PTE_R | PTE_X) as i32,
    );
    // map kernel data and the physical RAM we'll make use of.
    kvmmap(
        etext.as_mut_ptr() as u64,
        etext.as_mut_ptr() as u64,
        (PHYSTOP as u64).wrapping_sub(etext.as_mut_ptr() as u64),
        (PTE_R | PTE_W) as i32,
    );
    // map the trampoline for trap entry/exit to
    // the highest virtual address in the kernel.
    kvmmap(
        TRAMPOLINE as u64,
        trampoline.as_mut_ptr() as u64,
        PGSIZE as u64,
        (PTE_R | PTE_X) as i32,
    );
}
/// Switch h/w page table register to the kernel's page table,
/// and enable paging.
<<<<<<< HEAD
pub unsafe fn kvminithart() {
    w_satp(SATP_SV39 as u64 | kernel_pagetable as u64 >> 12 as i32);
=======
#[no_mangle]
pub unsafe extern "C" fn kvminithart() {
    w_satp(make_satp(kernel_pagetable as u64));
>>>>>>> 44023db2
    sfence_vma();
}
/// Return the address of the PTE in page table pagetable
/// that corresponds to virtual address va.  If alloc!=0,
/// create any required page-table pages.
///
/// The risc-v Sv39 scheme has three levels of page-table
/// pages. A page-table page contains 512 64-bit PTEs.
/// A 64-bit virtual address is split into five fields:
///   39..63 -- must be zero.
///   30..38 -- 9 bits of level-2 index.
///   21..39 -- 9 bits of level-1 index.
///   12..20 -- 9 bits of level-0 index.
///    0..12 -- 12 bits of byte offset within the page.
unsafe fn walk(mut pagetable: pagetable_t, mut va: u64, mut alloc: i32) -> *mut pte_t {
    if va >= MAXVA as u64 {
        panic(b"walk\x00" as *const u8 as *const libc::c_char as *mut libc::c_char);
    }
    let mut level: i32 = 2;
    while level > 0 {
        let mut pte: *mut pte_t = &mut *pagetable
            .offset((va >> (PGSHIFT + 9 * level) & PXMASK as u64) as isize)
            as *mut u64;
        if *pte & PTE_V as u64 != 0 {
            pagetable = ((*pte >> 10 as i32) << 12 as i32) as pagetable_t
        } else {
            if alloc == 0 || {
                pagetable = kalloc() as *mut pde_t;
                pagetable.is_null()
            } {
                return ptr::null_mut();
            }
            ptr::write_bytes(pagetable as *mut libc::c_void, 0, PGSIZE as usize);
            *pte = (pagetable as u64 >> 12 as i32) << 10 as i32 | PTE_V as u64
        }
        level -= 1
    }
    &mut *pagetable.offset((va >> (PGSHIFT + 9 * 0) & PXMASK as u64) as isize) as *mut u64
}
/// Look up a virtual address, return the physical address,
/// or 0 if not mapped.
/// Can only be used to look up user pages.
pub unsafe fn walkaddr(mut pagetable: pagetable_t, mut va: u64) -> u64 {
    let mut pte: *mut pte_t = ptr::null_mut();
    let mut pa: u64 = 0;
    if va >= MAXVA as u64 {
        return 0;
    }
    pte = walk(pagetable, va, 0);
    if pte.is_null() {
        return 0;
    }
    if *pte & PTE_V as u64 == 0 as i32 as u64 {
        return 0;
    }
    if *pte & PTE_U as u64 == 0 as i32 as u64 {
        return 0;
    }
    pa = (*pte >> 10 as i32) << 12 as i32;
    pa
}
/// add a mapping to the kernel page table.
/// only used when booting.
/// does not flush TLB or enable paging.
pub unsafe fn kvmmap(mut va: u64, mut pa: u64, mut sz: u64, mut perm: i32) {
    if mappages(kernel_pagetable, va, sz, pa, perm) != 0 as i32 {
        panic(b"kvmmap\x00" as *const u8 as *const libc::c_char as *mut libc::c_char);
    };
}
/// translate a kernel virtual address to
/// a physical address. only needed for
/// addresses on the stack.
/// assumes va is page aligned.
pub unsafe fn kvmpa(mut va: u64) -> u64 {
    let mut off: u64 = va.wrapping_rem(PGSIZE as u64);
    let mut pte: *mut pte_t = ptr::null_mut();
    let mut pa: u64 = 0;
    pte = walk(kernel_pagetable, va, 0 as i32);
    if pte.is_null() {
        panic(b"kvmpa\x00" as *const u8 as *const libc::c_char as *mut libc::c_char);
    }
    if *pte & PTE_V as u64 == 0 as i32 as u64 {
        panic(b"kvmpa\x00" as *const u8 as *const libc::c_char as *mut libc::c_char);
    }
    pa = (*pte >> 10 as i32) << 12 as i32;
    pa.wrapping_add(off)
}
/// Create PTEs for virtual addresses starting at va that refer to
/// physical addresses starting at pa. va and size might not
/// be page-aligned. Returns 0 on success, -1 if walk() couldn't
/// allocate a needed page-table page.
pub unsafe fn mappages(
    mut pagetable: pagetable_t,
    mut va: u64,
    mut size: u64,
    mut pa: u64,
    mut perm: i32,
) -> i32 {
    let mut a: u64 = 0;
    let mut last: u64 = 0;
    let mut pte: *mut pte_t = ptr::null_mut();
    a = va & !(PGSIZE - 1 as i32) as u64;
    last = va.wrapping_add(size).wrapping_sub(1 as i32 as u64) & !(PGSIZE - 1 as i32) as u64;
    loop {
        pte = walk(pagetable, a, 1 as i32);
        if pte.is_null() {
            return -(1 as i32);
        }
        if *pte & PTE_V as u64 != 0 {
            panic(b"remap\x00" as *const u8 as *const libc::c_char as *mut libc::c_char);
        }
        *pte = (pa >> 12 as i32) << 10 as i32 | perm as u64 | PTE_V as u64;
        if a == last {
            break;
        }
        a = (a as u64).wrapping_add(PGSIZE as u64) as u64 as u64;
        pa = (pa as u64).wrapping_add(PGSIZE as u64) as u64 as u64
    }
    0
}
/// Remove mappings from a page table. The mappings in
/// the given range must exist. Optionally free the
/// physical memory.
pub unsafe fn uvmunmap(mut pagetable: pagetable_t, mut va: u64, mut size: u64, mut do_free: i32) {
    let mut a: u64 = 0;
    let mut last: u64 = 0;
    let mut pte: *mut pte_t = ptr::null_mut();
    let mut pa: u64 = 0;
    a = va & !(PGSIZE - 1) as u64;
    last = va.wrapping_add(size).wrapping_sub(1) & !(PGSIZE - 1) as u64;
    loop {
        pte = walk(pagetable, a, 0);
        if pte.is_null() {
            panic(b"uvmunmap: walk\x00" as *const u8 as *const libc::c_char as *mut libc::c_char);
        }
        if *pte & PTE_V as u64 == 0 as i32 as u64 {
            printf(
                b"va=%p pte=%p\n\x00" as *const u8 as *const libc::c_char as *mut libc::c_char,
                a,
                *pte,
            );
            panic(
                b"uvmunmap: not mapped\x00" as *const u8 as *const libc::c_char
                    as *mut libc::c_char,
            );
        }
        if *pte & 0x3ff as i32 as u64 == PTE_V as u64 {
            panic(
                b"uvmunmap: not a leaf\x00" as *const u8 as *const libc::c_char
                    as *mut libc::c_char,
            );
        }
        if do_free != 0 {
            pa = (*pte >> 10 as i32) << 12 as i32;
            kfree(pa as *mut libc::c_void);
        }
        *pte = 0 as i32 as pte_t;
        if a == last {
            break;
        }
        a = (a as u64).wrapping_add(PGSIZE as u64) as u64 as u64;
        pa = (pa as u64).wrapping_add(PGSIZE as u64) as u64 as u64
    }
}
/// create an empty user page table.
pub unsafe fn uvmcreate() -> pagetable_t {
    let mut pagetable: pagetable_t = ptr::null_mut();
    pagetable = kalloc() as pagetable_t;
    if pagetable.is_null() {
        panic(
            b"uvmcreate: out of memory\x00" as *const u8 as *const libc::c_char
                as *mut libc::c_char,
        );
    }
    ptr::write_bytes(pagetable as *mut libc::c_void, 0, PGSIZE as usize);
    pagetable
}
/// Load the user initcode into address 0 of pagetable,
/// for the very first process.
/// sz must be less than a page.
pub unsafe fn uvminit(mut pagetable: pagetable_t, mut src: *mut u8, mut sz: u32) {
    let mut mem: *mut libc::c_char = ptr::null_mut();
    if sz >= PGSIZE as u32 {
        panic(
            b"inituvm: more than a page\x00" as *const u8 as *const libc::c_char
                as *mut libc::c_char,
        );
    }
    mem = kalloc() as *mut libc::c_char;
    ptr::write_bytes(mem as *mut libc::c_void, 0, PGSIZE as usize);
    mappages(
        pagetable,
        0,
        PGSIZE as u64,
        mem as u64,
        (PTE_W | PTE_R | PTE_X | PTE_U) as i32,
    );
    ptr::copy(
        src as *const libc::c_void,
        mem as *mut libc::c_void,
        sz as usize,
    );
}
/// Allocate PTEs and physical memory to grow process from oldsz to
/// newsz, which need not be page aligned.  Returns new size or 0 on error.
pub unsafe fn uvmalloc(mut pagetable: pagetable_t, mut oldsz: u64, mut newsz: u64) -> u64 {
    let mut mem: *mut libc::c_char = ptr::null_mut();
    let mut a: u64 = 0;
    if newsz < oldsz {
        return oldsz;
    }
    oldsz = oldsz
        .wrapping_add(PGSIZE as u64)
        .wrapping_sub(1 as i32 as u64)
        & !(PGSIZE - 1 as i32) as u64;
    a = oldsz;
    while a < newsz {
        mem = kalloc() as *mut libc::c_char;
        if mem.is_null() {
            uvmdealloc(pagetable, a, oldsz);
            return 0 as i32 as u64;
        }
        ptr::write_bytes(mem as *mut libc::c_void, 0, PGSIZE as usize);
        if mappages(
            pagetable,
            a,
            PGSIZE as u64,
            mem as u64,
            (PTE_W | PTE_X | PTE_R | PTE_U) as i32,
        ) != 0 as i32
        {
            kfree(mem as *mut libc::c_void);
            uvmdealloc(pagetable, a, oldsz);
            return 0 as i32 as u64;
        }
        a = (a as u64).wrapping_add(PGSIZE as u64) as u64 as u64
    }
    newsz
}
/// Deallocate user pages to bring the process size from oldsz to
/// newsz.  oldsz and newsz need not be page-aligned, nor does newsz
/// need to be less than oldsz.  oldsz can be larger than the actual
/// process size.  Returns the new process size.
pub unsafe fn uvmdealloc(mut pagetable: pagetable_t, mut oldsz: u64, mut newsz: u64) -> u64 {
    if newsz >= oldsz {
        return oldsz;
    }
    let mut newup: u64 = newsz
        .wrapping_add(PGSIZE as u64)
        .wrapping_sub(1 as i32 as u64)
        & !(PGSIZE - 1 as i32) as u64;
    if newup
        < oldsz
            .wrapping_add(PGSIZE as u64)
            .wrapping_sub(1 as i32 as u64)
            & !(PGSIZE - 1 as i32) as u64
    {
        uvmunmap(pagetable, newup, oldsz.wrapping_sub(newup), 1 as i32);
    }
    newsz
}
/// Recursively free page-table pages.
/// All leaf mappings must already have been removed.
unsafe fn freewalk(mut pagetable: pagetable_t) {
    // there are 2^9 = 512 PTEs in a page table.
    let mut i: i32 = 0;
    while i < 512 {
        let mut pte: pte_t = *pagetable.offset(i as isize);
        if pte & PTE_V as u64 != 0 && pte & (PTE_R | PTE_W | PTE_X) as u64 == 0 as i32 as u64 {
            // this PTE points to a lower-level page table.
            let mut child: u64 = (pte >> 10 as i32) << 12 as i32;
            freewalk(child as pagetable_t);
            *pagetable.offset(i as isize) = 0 as i32 as u64
        } else if pte & PTE_V as u64 != 0 {
            panic(b"freewalk: leaf\x00" as *const u8 as *const libc::c_char as *mut libc::c_char);
        }
        i += 1
    }
    kfree(pagetable as *mut libc::c_void);
}
/// Free user memory pages,
/// then free page-table pages.
pub unsafe fn uvmfree(mut pagetable: pagetable_t, mut sz: u64) {
    uvmunmap(pagetable, 0 as i32 as u64, sz, 1 as i32);
    freewalk(pagetable);
}
/// Given a parent process's page table, copy
/// its memory into a child's page table.
/// Copies both the page table and the
/// physical memory.
/// returns 0 on success, -1 on failure.
/// frees any allocated pages on failure.
pub unsafe fn uvmcopy(mut old: pagetable_t, mut new: pagetable_t, mut sz: u64) -> i32 {
    let mut current_block: u64;
    let mut pte: *mut pte_t = ptr::null_mut();
    let mut pa: u64 = 0;
    let mut i: u64 = 0;
    let mut flags: u32 = 0;
    let mut mem: *mut libc::c_char = ptr::null_mut();
    i = 0;
    loop {
        if i >= sz {
            current_block = 12349973810996921269;
            break;
        }
        pte = walk(old, i, 0 as i32);
        if pte.is_null() {
            panic(
                b"uvmcopy: pte should exist\x00" as *const u8 as *const libc::c_char
                    as *mut libc::c_char,
            );
        }
        if *pte & PTE_V as u64 == 0 as i32 as u64 {
            panic(
                b"uvmcopy: page not present\x00" as *const u8 as *const libc::c_char
                    as *mut libc::c_char,
            );
        }
        pa = (*pte >> 10 as i32) << 12 as i32;
        flags = (*pte & 0x3ff as i32 as u64) as u32;
        mem = kalloc() as *mut libc::c_char;
        if mem.is_null() {
            current_block = 9000140654394160520;
            break;
        }
        ptr::copy(
            pa as *mut libc::c_char as *const libc::c_void,
            mem as *mut libc::c_void,
            PGSIZE as usize,
        );
        if mappages(new, i, PGSIZE as u64, mem as u64, flags as i32) != 0 as i32 {
            kfree(mem as *mut libc::c_void);
            current_block = 9000140654394160520;
            break;
        } else {
            i = (i as u64).wrapping_add(PGSIZE as u64) as u64 as u64
        }
    }
    match current_block {
        12349973810996921269 => 0 as i32,
        _ => {
            uvmunmap(new, 0 as i32 as u64, i, 1 as i32);
            -(1 as i32)
        }
    }
}
/// mark a PTE invalid for user access.
/// used by exec for the user stack guard page.
pub unsafe fn uvmclear(mut pagetable: pagetable_t, mut va: u64) {
    let mut pte: *mut pte_t = ptr::null_mut();
    pte = walk(pagetable, va, 0 as i32);
    if pte.is_null() {
        panic(b"uvmclear\x00" as *const u8 as *const libc::c_char as *mut libc::c_char);
    }
    *pte &= !PTE_U as u64;
}
/// Copy from kernel to user.
/// Copy len bytes from src to virtual address dstva in a given page table.
/// Return 0 on success, -1 on error.
pub unsafe fn copyout(
    mut pagetable: pagetable_t,
    mut dstva: u64,
    mut src: *mut libc::c_char,
    mut len: u64,
) -> i32 {
    let mut n: u64 = 0;
    let mut va0: u64 = 0;
    let mut pa0: u64 = 0;
    while len > 0 as u64 {
        va0 = dstva & !(PGSIZE - 1 as i32) as u64;
        pa0 = walkaddr(pagetable, va0);
        if pa0 == 0 as u64 {
            return -1;
        }
        n = (PGSIZE as u64).wrapping_sub(dstva.wrapping_sub(va0));
        if n > len {
            n = len
        }
        ptr::copy(
            src as *const libc::c_void,
            pa0.wrapping_add(dstva.wrapping_sub(va0)) as *mut libc::c_void,
            n as usize,
        );
        len = (len as u64).wrapping_sub(n) as u64 as u64;
        src = src.offset(n as isize);
        dstva = va0.wrapping_add(PGSIZE as u64)
    }
    0
}
/// Copy from user to kernel.
/// Copy len bytes to dst from virtual address srcva in a given page table.
/// Return 0 on success, -1 on error.
pub unsafe fn copyin(
    mut pagetable: pagetable_t,
    mut dst: *mut libc::c_char,
    mut srcva: u64,
    mut len: u64,
) -> i32 {
    let mut n: u64 = 0;
    let mut va0: u64 = 0;
    let mut pa0: u64 = 0;
    while len > 0 as u64 {
        va0 = srcva & !(PGSIZE - 1) as u64;
        pa0 = walkaddr(pagetable, va0);
        if pa0 == 0 as u64 {
            return -1;
        }
        n = (PGSIZE as u64).wrapping_sub(srcva.wrapping_sub(va0));
        if n > len {
            n = len
        }
        ptr::copy(
            pa0.wrapping_add(srcva.wrapping_sub(va0)) as *mut libc::c_void,
            dst as *mut libc::c_void,
            n as usize,
        );
        len = (len as u64).wrapping_sub(n) as u64 as u64;
        dst = dst.offset(n as isize);
        srcva = va0.wrapping_add(PGSIZE as u64)
    }
    0
}
/// Copy a null-terminated string from user to kernel.
/// Copy bytes to dst from virtual address srcva in a given page table,
/// until a '\0', or max.
/// Return 0 on success, -1 on error.
pub unsafe fn copyinstr(
    mut pagetable: pagetable_t,
    mut dst: *mut libc::c_char,
    mut srcva: u64,
    mut max: u64,
) -> i32 {
    let mut n: u64 = 0;
    let mut va0: u64 = 0;
    let mut pa0: u64 = 0;
    let mut got_null: i32 = 0;
    while got_null == 0 && max > 0 as u64 {
        va0 = srcva & !(PGSIZE - 1) as u64;
        pa0 = walkaddr(pagetable, va0);
        if pa0 == 0 as u64 {
            return -1;
        }
        n = (PGSIZE as u64).wrapping_sub(srcva.wrapping_sub(va0));
        if n > max {
            n = max
        }
        let mut p: *mut libc::c_char =
            pa0.wrapping_add(srcva.wrapping_sub(va0)) as *mut libc::c_char;
        while n > 0 as u64 {
            if *p as i32 == '\u{0}' as i32 {
                *dst = '\u{0}' as i32 as libc::c_char;
                got_null = 1 as i32;
                break;
            } else {
                *dst = *p;
                n = n.wrapping_sub(1);
                max = max.wrapping_sub(1);
                p = p.offset(1);
                dst = dst.offset(1)
            }
        }
        srcva = va0.wrapping_add(PGSIZE as u64)
    }
    if got_null != 0 {
        0
    } else {
        -1
    }
}<|MERGE_RESOLUTION|>--- conflicted
+++ resolved
@@ -72,14 +72,8 @@
 }
 /// Switch h/w page table register to the kernel's page table,
 /// and enable paging.
-<<<<<<< HEAD
 pub unsafe fn kvminithart() {
-    w_satp(SATP_SV39 as u64 | kernel_pagetable as u64 >> 12 as i32);
-=======
-#[no_mangle]
-pub unsafe extern "C" fn kvminithart() {
     w_satp(make_satp(kernel_pagetable as u64));
->>>>>>> 44023db2
     sfence_vma();
 }
 /// Return the address of the PTE in page table pagetable
