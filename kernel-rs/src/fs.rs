use crate::libc;
use crate::{
    bio::{bread, brelse},
    buf::Buf,
    file::inode,
    log::{initlog, log_write},
    param::{NINODE, ROOTDEV},
    printf::panic,
    proc::{cpu, either_copyin, either_copyout, myproc},
    sleeplock::{acquiresleep, holdingsleep, initsleeplock, releasesleep, Sleeplock},
    spinlock::{acquire, initlock, release, Spinlock},
    stat::{Stat, T_DIR},
    string::{strncmp, strncpy},
};
use ::core::mem;
use core::ptr;
pub const FD_DEVICE: u32 = 3;
pub const FD_INODE: u32 = 2;
pub const FD_PIPE: u32 = 1;
pub const FD_NONE: u32 = 0;

/// block size
/// Disk layout:
/// [ boot block | super block | log | inode blocks |
///                                          free bit map | data blocks]
///
/// mkfs computes the super block and builds an initial file system. The
/// super block describes the disk layout:
#[derive(Copy, Clone)]
pub struct superblock {
    pub magic: u32,
    pub size: u32,
    pub nblocks: u32,
    pub ninodes: u32,
    pub nlog: u32,
    pub logstart: u32,
    pub inodestart: u32,
    pub bmapstart: u32,
}
#[derive(Copy, Clone)]
pub struct dirent {
    pub inum: u16,
    pub name: [libc::c_char; DIRSIZ],
}
/// On-disk inode structure
/// Both the kernel and user programs use this header file.
#[derive(Copy, Clone)]
#[repr(C)]
pub struct dinode {
    pub typ: i16,
    pub major: i16,
    pub minor: i16,
    pub nlink: i16,
    pub size: u32,
    pub addrs: [u32; 13],
}
/// Inodes.
///
/// An inode describes a single unnamed file.
/// The inode disk structure holds metadata: the file's type,
/// its size, the number of links referring to it, and the
/// list of blocks holding the file's content.
///
/// The inodes are laid out sequentially on disk at
/// sb.startinode. Each inode has a number, indicating its
/// position on the disk.
///
/// The kernel keeps a cache of in-use inodes in memory
/// to provide a place for synchronizing access
/// to inodes used by multiple processes. The cached
/// inodes include book-keeping information that is
/// not stored on disk: ip->ref and ip->valid.
///
/// An inode and its in-memory representation go through a
/// sequence of states before they can be used by the
/// rest of the file system code.
///
/// * Allocation: an inode is allocated if its type (on disk)
///   is non-zero. ialloc() allocates, and iput() frees if
///   the reference and link counts have fallen to zero.
///
/// * Referencing in cache: an entry in the inode cache
///   is free if ip->ref is zero. Otherwise ip->ref tracks
///   the number of in-memory pointers to the entry (open
///   files and current directories). iget() finds or
///   creates a cache entry and increments its ref; iput()
///   decrements ref.
///
/// * Valid: the information (type, size, &c) in an inode
///   cache entry is only correct when ip->valid is 1.
///   ilock() reads the inode from
///   the disk and sets ip->valid, while iput() clears
///   ip->valid if ip->ref has fallen to zero.
///
/// * Locked: file system code may only examine and modify
///   the information in an inode and its content if it
///   has first locked the inode.
///
/// Thus a typical sequence is:
///   ip = iget(dev, inum)
///   ilock(ip)
///   ... examine and modify ip->xxx ...
///   iunlock(ip)
///   iput(ip)
///
/// ilock() is separate from iget() so that system calls can
/// get a long-term reference to an inode (as for an open file)
/// and only lock it for short periods (e.g., in read()).
/// The separation also helps avoid deadlock and races during
/// pathname lookup. iget() increments ip->ref so that the inode
/// stays cached and pointers to it remain valid.
///
/// Many internal file system functions expect the caller to
/// have locked the inodes involved; this lets callers create
/// multi-step atomic operations.
///
/// The icache.lock spin-lock protects the allocation of icache
/// entries. Since ip->ref indicates whether an entry is free,
/// and ip->dev and ip->inum indicate which i-node an entry
/// holds, one must hold icache.lock while using any of those fields.
///
/// An ip->lock sleep-lock protects all ip-> fields other than ref,
/// dev, and inum.  One must hold ip->lock in order to
/// read or write that inode's ip->valid, ip->size, ip->type, &c.
#[derive(Copy, Clone)]
pub struct Icache {
    pub lock: Spinlock,
    pub inode: [inode; 50],
}
/// On-disk file system format.
/// Both the kernel and user programs use this header file.
/// root i-number
pub const ROOTINO: i32 = 1;
/// block size
pub const BSIZE: i32 = 1024;
pub const FSMAGIC: i32 = 0x10203040;
pub const NDIRECT: i32 = 12;

pub const NINDIRECT: i32 = BSIZE.wrapping_div(mem::size_of::<u32>() as i32);
pub const MAXFILE: i32 = NDIRECT.wrapping_add(NINDIRECT);
/// Inodes per block.
pub const IPB: i32 = BSIZE.wrapping_div(mem::size_of::<dinode>() as i32);
/// Block containing inode i
pub const fn iblock(i: i32, super_block: superblock) -> u32 {
    i.wrapping_div(IPB)
        .wrapping_add(super_block.inodestart as i32) as u32
}
/// Block of free map containing bit for block b
pub const fn bblock(b: u32, super_block: superblock) -> u32 {
    b.wrapping_div(BPB as u32)
        .wrapping_add(super_block.bmapstart)
}
/// Bitmap bits per block
pub const BPB: i32 = BSIZE * 8;
/// Directory is a file containing a sequence of dirent structures.
pub const DIRSIZ: usize = 14;
/// there should be one superblock per disk device, but we run with
/// only one device
pub static mut sb: superblock = superblock {
    magic: 0,
    size: 0,
    nblocks: 0,
    ninodes: 0,
    nlog: 0,
    logstart: 0,
    inodestart: 0,
    bmapstart: 0,
};
/// Read the super block.
unsafe fn readsb(mut dev: i32, mut sb_0: *mut superblock) {
    let mut bp: *mut Buf = ptr::null_mut();
    bp = bread(dev as u32, 1 as u32);
    ptr::copy(
        (*bp).data.as_mut_ptr() as *const libc::c_void,
        sb_0 as *mut libc::c_void,
        ::core::mem::size_of::<superblock>(),
    );
    brelse(bp);
}
/// Init fs
pub unsafe fn fsinit(mut dev: i32) {
    readsb(dev, &mut sb);
    if sb.magic != FSMAGIC as u32 {
        panic(b"invalid file system\x00" as *const u8 as *const libc::c_char as *mut libc::c_char);
    }
    initlog(dev, &mut sb);
}
/// Zero a block.
unsafe fn bzero(mut dev: i32, mut bno: i32) {
    let mut bp: *mut Buf = ptr::null_mut();
    bp = bread(dev as u32, bno as u32);
    ptr::write_bytes((*bp).data.as_mut_ptr(), 0, BSIZE as usize);
    log_write(bp);
    brelse(bp);
}
/// Blocks.
/// Allocate a zeroed disk block.
unsafe fn balloc(mut dev: u32) -> u32 {
    let mut b: i32 = 0;
    let mut bi: i32 = 0;
    let mut m: i32 = 0;
    let mut bp: *mut Buf = ptr::null_mut();
    bp = ptr::null_mut();
    b = 0 as i32;
    while (b as u32) < sb.size {
        bp = bread(dev, bblock(b as u32, sb));
        bi = 0 as i32;
        while bi < BPB && ((b + bi) as u32) < sb.size {
            m = (1 as i32) << (bi % 8 as i32);
            if (*bp).data[(bi / 8 as i32) as usize] as i32 & m == 0 as i32 {
                // Is block free?
                (*bp).data[(bi / 8 as i32) as usize] =
                    ((*bp).data[(bi / 8 as i32) as usize] as i32 | m) as u8; // Mark block in use.
                log_write(bp);
                brelse(bp);
                bzero(dev as i32, b + bi);
                return (b + bi) as u32;
            }
            bi += 1
        }
        brelse(bp);
        b += BPB
    }
    panic(b"balloc: out of blocks\x00" as *const u8 as *const libc::c_char as *mut libc::c_char);
}
/// Free a disk block.
unsafe fn bfree(mut dev: i32, mut b: u32) {
    let mut bp: *mut Buf = ptr::null_mut();
    let mut bi: i32 = 0;
    let mut m: i32 = 0;
    bp = bread(dev as u32, bblock(b, sb));
    bi = b.wrapping_rem(BPB as u32) as i32;
    m = (1 as i32) << (bi % 8 as i32);
    if (*bp).data[(bi / 8 as i32) as usize] as i32 & m == 0 as i32 {
        panic(b"freeing free block\x00" as *const u8 as *const libc::c_char as *mut libc::c_char);
    }
    (*bp).data[(bi / 8 as i32) as usize] = ((*bp).data[(bi / 8 as i32) as usize] as i32 & !m) as u8;
    log_write(bp);
    brelse(bp);
}
pub static mut icache: Icache = Icache {
    lock: Spinlock {
        locked: 0,
        name: 0 as *const libc::c_char as *mut libc::c_char,
        cpu: 0 as *const cpu as *mut cpu,
    },
    inode: [inode {
        dev: 0,
        inum: 0,
        ref_0: 0,
        lock: Sleeplock {
            locked: 0,
            lk: Spinlock {
                locked: 0,
                name: 0 as *const libc::c_char as *mut libc::c_char,
                cpu: 0 as *const cpu as *mut cpu,
            },
            name: 0 as *const libc::c_char as *mut libc::c_char,
            pid: 0,
        },
        valid: 0,
        typ: 0,
        major: 0,
        minor: 0,
        nlink: 0,
        size: 0,
        addrs: [0; 13],
    }; 50],
};
pub unsafe fn iinit() {
    let mut i: i32 = 0;
    initlock(
        &mut icache.lock,
        b"icache\x00" as *const u8 as *const libc::c_char as *mut libc::c_char,
    );
    while i < NINODE {
        initsleeplock(
            &mut (*icache.inode.as_mut_ptr().offset(i as isize)).lock,
            b"inode\x00" as *const u8 as *const libc::c_char as *mut libc::c_char,
        );
        i += 1
    }
}
/// Allocate an inode on device dev.
/// Mark it as allocated by  giving it type type.
/// Returns an unlocked but allocated and referenced inode.
pub unsafe fn ialloc(mut dev: u32, mut typ: i16) -> *mut inode {
    let mut inum: i32 = 1;
    let mut bp: *mut Buf = ptr::null_mut();
    let mut dip: *mut dinode = ptr::null_mut();
    while (inum as u32) < sb.ninodes {
        bp = bread(dev, iblock(inum, sb));
        dip = ((*bp).data.as_mut_ptr() as *mut dinode)
            .offset((inum as u64).wrapping_rem(IPB as u64) as isize);
        if (*dip).typ as i32 == 0 as i32 {
            // a free inode
            ptr::write_bytes(dip, 0, 1); // mark it allocated on the disk
            (*dip).typ = typ;
            log_write(bp);
            brelse(bp);
            return iget(dev, inum as u32);
        }
        brelse(bp);
        inum += 1
    }
    panic(b"ialloc: no inodes\x00" as *const u8 as *const libc::c_char as *mut libc::c_char);
}
/// Copy a modified in-memory inode to disk.
/// Must be called after every change to an ip->xxx field
/// that lives on disk, since i-node cache is write-through.
/// Caller must hold ip->lock.
pub unsafe fn iupdate(mut ip: *mut inode) {
    let mut bp: *mut Buf = ptr::null_mut();
    let mut dip: *mut dinode = ptr::null_mut();
    bp = bread((*ip).dev, iblock((*ip).inum as i32, sb));
    dip = ((*bp).data.as_mut_ptr() as *mut dinode)
        .offset(((*ip).inum as u64).wrapping_rem(IPB as u64) as isize);
    (*dip).typ = (*ip).typ;
    (*dip).major = (*ip).major;
    (*dip).minor = (*ip).minor;
    (*dip).nlink = (*ip).nlink;
    (*dip).size = (*ip).size;
    ptr::copy(
        (*ip).addrs.as_mut_ptr() as *const libc::c_void,
        (*dip).addrs.as_mut_ptr() as *mut libc::c_void,
        ::core::mem::size_of::<[u32; 13]>(),
    );
    log_write(bp);
    brelse(bp);
}
/// Find the inode with number inum on device dev
/// and return the in-memory copy. Does not lock
/// the inode and does not read it from disk.
unsafe fn iget(mut dev: u32, mut inum: u32) -> *mut inode {
    let mut ip: *mut inode = ptr::null_mut();
    let mut empty: *mut inode = ptr::null_mut();
    acquire(&mut icache.lock);
    // Is the inode already cached?
    empty = ptr::null_mut();
    ip = &mut *icache.inode.as_mut_ptr().offset(0 as i32 as isize) as *mut inode;
    while ip < &mut *icache.inode.as_mut_ptr().offset(NINODE as isize) as *mut inode {
        if (*ip).ref_0 > 0 as i32 && (*ip).dev == dev && (*ip).inum == inum {
            (*ip).ref_0 += 1;
            release(&mut icache.lock);
            return ip;
        }
        if empty.is_null() && (*ip).ref_0 == 0 as i32 {
            // Remember empty slot.
            empty = ip
        }
        ip = ip.offset(1)
    }
    // Recycle an inode cache entry.
    if empty.is_null() {
        panic(b"iget: no inodes\x00" as *const u8 as *const libc::c_char as *mut libc::c_char);
    }
    ip = empty;
    (*ip).dev = dev;
    (*ip).inum = inum;
    (*ip).ref_0 = 1 as i32;
    (*ip).valid = 0 as i32;
    release(&mut icache.lock);
    ip
}
/// Increment reference count for ip.
/// Returns ip to enable ip = idup(ip1) idiom.
pub unsafe fn idup(mut ip: *mut inode) -> *mut inode {
    acquire(&mut icache.lock);
    (*ip).ref_0 += 1;
    release(&mut icache.lock);
    ip
}
/// Lock the given inode.
/// Reads the inode from disk if necessary.
pub unsafe fn ilock(mut ip: *mut inode) {
    let mut bp: *mut Buf = ptr::null_mut();
    let mut dip: *mut dinode = ptr::null_mut();
    if ip.is_null() || (*ip).ref_0 < 1 as i32 {
        panic(b"ilock\x00" as *const u8 as *const libc::c_char as *mut libc::c_char);
    }
    acquiresleep(&mut (*ip).lock);
    if (*ip).valid == 0 as i32 {
        bp = bread((*ip).dev, iblock((*ip).inum as i32, sb));
        dip = ((*bp).data.as_mut_ptr() as *mut dinode)
            .offset(((*ip).inum as u64).wrapping_rem(IPB as u64) as isize);
        (*ip).typ = (*dip).typ;
        (*ip).major = (*dip).major;
        (*ip).minor = (*dip).minor;
        (*ip).nlink = (*dip).nlink;
        (*ip).size = (*dip).size;
        ptr::copy(
            (*dip).addrs.as_mut_ptr() as *const libc::c_void,
            (*ip).addrs.as_mut_ptr() as *mut libc::c_void,
            ::core::mem::size_of::<[u32; 13]>(),
        );
        brelse(bp);
        (*ip).valid = 1 as i32;
        if (*ip).typ as i32 == 0 as i32 {
            panic(b"ilock: no type\x00" as *const u8 as *const libc::c_char as *mut libc::c_char);
        }
    };
}
/// Unlock the given inode.
pub unsafe fn iunlock(mut ip: *mut inode) {
    if ip.is_null() || holdingsleep(&mut (*ip).lock) == 0 || (*ip).ref_0 < 1 as i32 {
        panic(b"iunlock\x00" as *const u8 as *const libc::c_char as *mut libc::c_char);
    }
    releasesleep(&mut (*ip).lock);
}
/// Drop a reference to an in-memory inode.
/// If that was the last reference, the inode cache entry can
/// be recycled.
/// If that was the last reference and the inode has no links
/// to it, free the inode (and its content) on disk.
/// All calls to iput() must be inside a transaction in
/// case it has to free the inode.
pub unsafe fn iput(mut ip: *mut inode) {
    acquire(&mut icache.lock);
    if (*ip).ref_0 == 1 as i32 && (*ip).valid != 0 && (*ip).nlink as i32 == 0 as i32 {
        // inode has no links and no other references: truncate and free.
        // ip->ref == 1 means no other process can have ip locked,
        // so this acquiresleep() won't block (or deadlock).
        acquiresleep(&mut (*ip).lock);
        release(&mut icache.lock);
        itrunc(ip);
        (*ip).typ = 0 as i32 as i16;
        iupdate(ip);
        (*ip).valid = 0 as i32;
        releasesleep(&mut (*ip).lock);
        acquire(&mut icache.lock);
    }
    (*ip).ref_0 -= 1;
    release(&mut icache.lock);
}
/// Common idiom: unlock, then put.
pub unsafe fn iunlockput(mut ip: *mut inode) {
    iunlock(ip);
    iput(ip);
}
/// Inode content
///
/// The content (data) associated with each inode is stored
/// in blocks on the disk. The first NDIRECT block numbers
/// are listed in ip->addrs[].  The next NINDIRECT blocks are
/// listed in block ip->addrs[NDIRECT].
/// Return the disk block address of the nth block in inode ip.
/// If there is no such block, bmap allocates one.
unsafe fn bmap(mut ip: *mut inode, mut bn: u32) -> u32 {
    let mut addr: u32 = 0;
    let mut a: *mut u32 = ptr::null_mut();
    let mut bp: *mut Buf = ptr::null_mut();
    if bn < NDIRECT as u32 {
        addr = (*ip).addrs[bn as usize];
        if addr == 0 as i32 as u32 {
            addr = balloc((*ip).dev);
            (*ip).addrs[bn as usize] = addr
        }
        return addr;
    }
    bn = (bn as u32).wrapping_sub(NDIRECT as u32) as u32 as u32;
    if (bn as u64) < NINDIRECT as u64 {
        // Load indirect block, allocating if necessary.
        addr = (*ip).addrs[NDIRECT as usize];
        if addr == 0 as i32 as u32 {
            addr = balloc((*ip).dev);
            (*ip).addrs[NDIRECT as usize] = addr
        }
        bp = bread((*ip).dev, addr);
        a = (*bp).data.as_mut_ptr() as *mut u32;
        addr = *a.offset(bn as isize);
        if addr == 0 as i32 as u32 {
            addr = balloc((*ip).dev);
            *a.offset(bn as isize) = addr;
            log_write(bp);
        }
        brelse(bp);
        return addr;
    }
    panic(b"bmap: out of range\x00" as *const u8 as *const libc::c_char as *mut libc::c_char);
}
/// File system implementation.  Five layers:
///   + Blocks: allocator for raw disk blocks.
///   + Log: crash recovery for multi-step updates.
///   + Files: inode allocator, reading, writing, metadata.
///   + Directories: inode with special contents (list of other inodes!)
///   + Names: paths like /usr/rtm/xv6/fs.c for convenient naming.
///
/// This file contains the low-level file system manipulation
/// routines.  The (higher-level) system call implementations
/// are in sysfile.c.
/// Truncate inode (discard contents).
/// Only called when the inode has no links
/// to it (no directory entries referring to it)
/// and has no in-memory reference to it (is
/// not an open file or current directory).
unsafe fn itrunc(mut ip: *mut inode) {
    let mut i: i32 = 0;
    let mut j: i32 = 0;
    let mut bp: *mut Buf = ptr::null_mut();
    let mut a: *mut u32 = ptr::null_mut();
    while i < NDIRECT {
        if (*ip).addrs[i as usize] != 0 {
            bfree((*ip).dev as i32, (*ip).addrs[i as usize]);
            (*ip).addrs[i as usize] = 0 as i32 as u32
        }
        i += 1
    }
    if (*ip).addrs[NDIRECT as usize] != 0 {
        bp = bread((*ip).dev, (*ip).addrs[NDIRECT as usize]);
        a = (*bp).data.as_mut_ptr() as *mut u32;
        j = 0 as i32;
        while (j as u64) < NINDIRECT as u64 {
            if *a.offset(j as isize) != 0 {
                bfree((*ip).dev as i32, *a.offset(j as isize));
            }
            j += 1
        }
        brelse(bp);
        bfree((*ip).dev as i32, (*ip).addrs[NDIRECT as usize]);
        (*ip).addrs[NDIRECT as usize] = 0 as i32 as u32
    }
    (*ip).size = 0 as i32 as u32;
    iupdate(ip);
}
/// Copy stat information from inode.
/// Caller must hold ip->lock.
pub unsafe fn stati(mut ip: *mut inode, mut st: *mut Stat) {
    (*st).dev = (*ip).dev as i32;
    (*st).ino = (*ip).inum;
    (*st).typ = (*ip).typ;
    (*st).nlink = (*ip).nlink;
    (*st).size = (*ip).size as u64;
}
/// Read data from inode.
/// Caller must hold ip->lock.
/// If user_dst==1, then dst is a user virtual address;
/// otherwise, dst is a kernel address.
pub unsafe fn readi(
    mut ip: *mut inode,
    mut user_dst: i32,
    mut dst: u64,
    mut off: u32,
    mut n: u32,
) -> i32 {
    let mut tot: u32 = 0;
    let mut m: u32 = 0;
    let mut bp: *mut Buf = ptr::null_mut();
    if off > (*ip).size || off.wrapping_add(n) < off {
        return -1;
    }
    if off.wrapping_add(n) > (*ip).size {
        n = (*ip).size.wrapping_sub(off)
    }
    tot = 0 as u32;
    while tot < n {
        bp = bread((*ip).dev, bmap(ip, off.wrapping_div(BSIZE as u32)));
        m = core::cmp::min(
            n.wrapping_sub(tot),
            (1024 as i32 as u32).wrapping_sub(off.wrapping_rem(1024 as i32 as u32)),
        );
        if either_copyout(
            user_dst,
            dst,
            (*bp)
                .data
                .as_mut_ptr()
                .offset(off.wrapping_rem(BSIZE as u32) as isize) as *mut libc::c_void,
            m as u64,
        ) == -(1 as i32)
        {
            brelse(bp);
            break;
        } else {
            brelse(bp);
            tot = (tot as u32).wrapping_add(m) as u32 as u32;
            off = (off as u32).wrapping_add(m) as u32 as u32;
            dst = (dst as u64).wrapping_add(m as u64) as u64 as u64
        }
    }
    n as i32
}
/// Write data to inode.
/// Caller must hold ip->lock.
/// If user_src==1, then src is a user virtual address;
/// otherwise, src is a kernel address.
pub unsafe fn writei(
    mut ip: *mut inode,
    mut user_src: i32,
    mut src: u64,
    mut off: u32,
    mut n: u32,
) -> i32 {
    let mut tot: u32 = 0;
    let mut m: u32 = 0;
    let mut bp: *mut Buf = ptr::null_mut();
    if off > (*ip).size || off.wrapping_add(n) < off {
        return -1;
    }
    if off.wrapping_add(n) as u64 > MAXFILE.wrapping_mul(BSIZE) as u64 {
        return -1;
    }
    tot = 0 as i32 as u32;
    while tot < n {
        bp = bread((*ip).dev, bmap(ip, off.wrapping_div(BSIZE as u32)));
        m = core::cmp::min(
            n.wrapping_sub(tot),
            (1024 as i32 as u32).wrapping_sub(off.wrapping_rem(1024 as i32 as u32)),
        );
        if either_copyin(
            (*bp)
                .data
                .as_mut_ptr()
                .offset(off.wrapping_rem(BSIZE as u32) as isize) as *mut libc::c_void,
            user_src,
            src,
            m as u64,
        ) == -(1 as i32)
        {
            brelse(bp);
            break;
        } else {
            log_write(bp);
            brelse(bp);
            tot = (tot as u32).wrapping_add(m) as u32 as u32;
            off = (off as u32).wrapping_add(m) as u32 as u32;
            src = (src as u64).wrapping_add(m as u64) as u64 as u64
        }
    }
    if n > 0 as i32 as u32 {
        if off > (*ip).size {
            (*ip).size = off
        }
        // write the i-node back to disk even if the size didn't change
        // because the loop above might have called bmap() and added a new
        // block to ip->addrs[].
        iupdate(ip);
    }
    n as i32
}
/// Directories
pub unsafe fn namecmp(mut s: *const libc::c_char, mut t: *const libc::c_char) -> i32 {
    strncmp(s, t, DIRSIZ as u32)
}
/// Look for a directory entry in a directory.
/// If found, set *poff to byte offset of entry.
pub unsafe fn dirlookup(
    mut dp: *mut inode,
    mut name: *mut libc::c_char,
    mut poff: *mut u32,
) -> *mut inode {
    let mut off: u32 = 0;
    let mut inum: u32 = 0;
    let mut de: dirent = dirent {
        inum: 0,
        name: [0; DIRSIZ],
    };
    if (*dp).typ as i32 != T_DIR {
        panic(b"dirlookup not DIR\x00" as *const u8 as *const libc::c_char as *mut libc::c_char);
    }
    off = 0 as i32 as u32;
    while off < (*dp).size {
        if readi(
            dp,
            0 as i32,
            &mut de as *mut dirent as u64,
            off,
            ::core::mem::size_of::<dirent>() as u64 as u32,
        ) as u64
            != ::core::mem::size_of::<dirent>() as u64
        {
            panic(b"dirlookup read\x00" as *const u8 as *const libc::c_char as *mut libc::c_char);
        }
        if de.inum as i32 != 0 as i32 && namecmp(name, de.name.as_mut_ptr()) == 0 as i32 {
            // entry matches path element
            if !poff.is_null() {
                *poff = off
            }
            inum = de.inum as u32;
            return iget((*dp).dev, inum);
        }
        off = (off as u64).wrapping_add(::core::mem::size_of::<dirent>() as u64) as u32 as u32
    }
    ptr::null_mut()
}
/// Write a new directory entry (name, inum) into the directory dp.
pub unsafe fn dirlink(mut dp: *mut inode, mut name: *mut libc::c_char, mut inum: u32) -> i32 {
    let mut off: i32 = 0;
    let mut de: dirent = dirent {
        inum: 0,
        name: [0; DIRSIZ],
    };
    let mut ip: *mut inode = ptr::null_mut();
    // Check that name is not present.
    ip = dirlookup(dp, name, ptr::null_mut());
    if !ip.is_null() {
        iput(ip);
        return -(1 as i32);
    }
    // Look for an empty dirent.
    off = 0;
    while (off as u32) < (*dp).size {
        if readi(
            dp,
            0 as i32,
            &mut de as *mut dirent as u64,
            off as u32,
            ::core::mem::size_of::<dirent>() as u64 as u32,
        ) as u64
            != ::core::mem::size_of::<dirent>() as u64
        {
            panic(b"dirlink read\x00" as *const u8 as *const libc::c_char as *mut libc::c_char);
        }
        if de.inum as i32 == 0 as i32 {
            break;
        }
        off = (off as u64).wrapping_add(::core::mem::size_of::<dirent>() as u64) as i32 as i32
    }
    strncpy(de.name.as_mut_ptr(), name, DIRSIZ as i32);
    de.inum = inum as u16;
    if writei(
        dp,
        0 as i32,
        &mut de as *mut dirent as u64,
        off as u32,
        ::core::mem::size_of::<dirent>() as u64 as u32,
    ) as u64
        != ::core::mem::size_of::<dirent>() as u64
    {
        panic(b"dirlink\x00" as *const u8 as *const libc::c_char as *mut libc::c_char);
    }
    0 as i32
}
/// Paths
/// Copy the next path element from path into name.
/// Return a pointer to the element following the copied one.
/// The returned path has no leading slashes,
/// so the caller can check *path=='\0' to see if the name is the last one.
/// If no name to remove, return 0.
///
/// Examples:
///   skipelem("a/bb/c", name) = "bb/c", setting name = "a"
///   skipelem("///a//bb", name) = "bb", setting name = "a"
///   skipelem("a", name) = "", setting name = "a"
///   skipelem("", name) = skipelem("////", name) = 0
///
unsafe fn skipelem(mut path: *mut libc::c_char, mut name: *mut libc::c_char) -> *mut libc::c_char {
    let mut s: *mut libc::c_char = ptr::null_mut();
    let mut len: i32 = 0;
    while *path as i32 == '/' as i32 {
        path = path.offset(1)
    }
    if *path as i32 == 0 as i32 {
        return ptr::null_mut();
    }
    s = path;
    while *path as i32 != '/' as i32 && *path as i32 != 0 as i32 {
        path = path.offset(1)
    }
    len = path.wrapping_offset_from(s) as i64 as i32;
    if len >= DIRSIZ as i32 {
        ptr::copy(s as *const libc::c_void, name as *mut libc::c_void, DIRSIZ);
    } else {
        ptr::copy(
            s as *const libc::c_void,
            name as *mut libc::c_void,
            len as usize,
        );
        *name.offset(len as isize) = 0 as i32 as libc::c_char
    }
    while *path as i32 == '/' as i32 {
        path = path.offset(1)
    }
    path
}
/// Look up and return the inode for a path name.
/// If parent != 0, return the inode for the parent and copy the final
/// path element into name, which must have room for DIRSIZ bytes.
/// Must be called inside a transaction since it calls iput().
unsafe fn namex(
    mut path: *mut libc::c_char,
    mut nameiparent_0: i32,
    mut name: *mut libc::c_char,
) -> *mut inode {
    let mut ip: *mut inode = ptr::null_mut();
    let mut next: *mut inode = ptr::null_mut();
    if *path as i32 == '/' as i32 {
        ip = iget(ROOTDEV as u32, ROOTINO as u32)
    } else {
        ip = idup((*myproc()).cwd)
    }
    loop {
        path = skipelem(path, name);
        if path.is_null() {
            break;
        }
        ilock(ip);
        if (*ip).typ as i32 != T_DIR {
            iunlockput(ip);
            return ptr::null_mut();
        }
        if nameiparent_0 != 0 && *path as i32 == '\u{0}' as i32 {
            // Stop one level early.
            iunlock(ip);
            return ip;
        }
        next = dirlookup(ip, name, ptr::null_mut());
        if next.is_null() {
            iunlockput(ip);
            return ptr::null_mut();
        }
        iunlockput(ip);
        ip = next
    }
    if nameiparent_0 != 0 {
        iput(ip);
        return ptr::null_mut();
    }
    ip
}
<<<<<<< HEAD
pub unsafe fn namei(mut path: *mut libc::c_char) -> *mut inode {
    let mut name: [libc::c_char; 14] = [0; 14];
=======
#[no_mangle]
pub unsafe extern "C" fn namei(mut path: *mut libc::c_char) -> *mut inode {
    let mut name: [libc::c_char; DIRSIZ] = [0; DIRSIZ];
>>>>>>> 44023db2
    namex(path, 0 as i32, name.as_mut_ptr())
}
pub unsafe fn nameiparent(mut path: *mut libc::c_char, mut name: *mut libc::c_char) -> *mut inode {
    namex(path, 1 as i32, name)
}<|MERGE_RESOLUTION|>--- conflicted
+++ resolved
@@ -817,14 +817,8 @@
     }
     ip
 }
-<<<<<<< HEAD
 pub unsafe fn namei(mut path: *mut libc::c_char) -> *mut inode {
-    let mut name: [libc::c_char; 14] = [0; 14];
-=======
-#[no_mangle]
-pub unsafe extern "C" fn namei(mut path: *mut libc::c_char) -> *mut inode {
     let mut name: [libc::c_char; DIRSIZ] = [0; DIRSIZ];
->>>>>>> 44023db2
     namex(path, 0 as i32, name.as_mut_ptr())
 }
 pub unsafe fn nameiparent(mut path: *mut libc::c_char, mut name: *mut libc::c_char) -> *mut inode {
