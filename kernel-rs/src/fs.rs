// File system implementation.  Five layers:
//   + Blocks: allocator for raw disk blocks.
//   + Log: crash recovery for multi-step updates.
//   + Files: inode allocator, reading, writing, metadata.
//   + Directories: inode with special contents (list of other inodes!)
//   + Names: paths like /usr/rtm/xv6/fs.c for convenient naming.
//
// This file contains the low-level file system manipulation
// routines.  The (higher-level) system call implementations
// are in sysfile.c.

use crate::libc;
use crate::{
    bio::{bread, brelse},
    buf::Buf,
    file::Inode,
    log::{initlog, log_write},
    param::{NINODE, ROOTDEV},
    printf::panic,
    proc::{either_copyin, either_copyout, myproc},
    sleeplock::{acquiresleep, holdingsleep, initsleeplock, releasesleep, Sleeplock},
    spinlock::Spinlock,
    stat::{Stat, T_DIR},
    string::{strncmp, strncpy},
};
use core::mem;
use core::ptr;
pub const FD_DEVICE: u32 = 3;
pub const FD_INODE: u32 = 2;
pub const FD_PIPE: u32 = 1;
pub const FD_NONE: u32 = 0;

/// block size
/// Disk layout:
/// [ boot block | super block | log | inode blocks |
///                                          free bit map | data blocks]
///
/// mkfs computes the super block and builds an initial file system. The
/// super block describes the disk layout:
#[derive(Copy, Clone)]
pub struct Superblock {
    pub magic: u32,
    pub size: u32,
    pub nblocks: u32,
    pub ninodes: u32,
    pub nlog: u32,
    pub logstart: u32,
    pub inodestart: u32,
    pub bmapstart: u32,
}

#[derive(Default, Copy, Clone)]
pub struct Dirent {
    pub inum: u16,
    pub name: [libc::c_char; DIRSIZ],
}

/// On-disk inode structure
/// Both the kernel and user programs use this header file.
#[derive(Copy, Clone)]
// It needs repr(C) because it's struct for in-disk representation
// which should follow C(=machine) representation
// https://github.com/kaist-cp/rv6/issues/52
#[repr(C)]
pub struct Dinode {
    pub typ: i16,
    pub major: i16,
    pub minor: i16,
    pub nlink: i16,
    pub size: u32,
    pub addrs: [u32; 13],
}

/// Inodes.
///
/// An inode describes a single unnamed file.
/// The inode disk structure holds metadata: the file's type,
/// its size, the number of links referring to it, and the
/// list of blocks holding the file's content.
///
/// The inodes are laid out sequentially on disk at
/// sb.startinode. Each inode has a number, indicating its
/// position on the disk.
///
/// The kernel keeps a cache of in-use inodes in memory
/// to provide a place for synchronizing access
/// to inodes used by multiple processes. The cached
/// inodes include book-keeping information that is
/// not stored on disk: ip->ref and ip->valid.
///
/// An inode and its in-memory representation go through a
/// sequence of states before they can be used by the
/// rest of the file system code.
///
/// * Allocation: an inode is allocated if its type (on disk)
///   is non-zero. ialloc() allocates, and iput() frees if
///   the reference and link counts have fallen to zero.
///
/// * Referencing in cache: an entry in the inode cache
///   is free if ip->ref is zero. Otherwise ip->ref tracks
///   the number of in-memory pointers to the entry (open
///   files and current directories). iget() finds or
///   creates a cache entry and increments its ref; iput()
///   decrements ref.
///
/// * Valid: the information (type, size, &c) in an inode
///   cache entry is only correct when ip->valid is 1.
///   ilock() reads the inode from
///   the disk and sets ip->valid, while iput() clears
///   ip->valid if ip->ref has fallen to zero.
///
/// * Locked: file system code may only examine and modify
///   the information in an inode and its content if it
///   has first locked the inode.
///
/// Thus a typical sequence is:
///   ip = iget(dev, inum)
///   ilock(ip)
///   ... examine and modify ip->xxx ...
///   iunlock(ip)
///   iput(ip)
///
/// ilock() is separate from iget() so that system calls can
/// get a long-term reference to an inode (as for an open file)
/// and only lock it for short periods (e.g., in read()).
/// The separation also helps avoid deadlock and races during
/// pathname lookup. iget() increments ip->ref so that the inode
/// stays cached and pointers to it remain valid.
///
/// Many internal file system functions expect the caller to
/// have locked the inodes involved; this lets callers create
/// multi-step atomic operations.
///
/// The icache.lock spin-lock protects the allocation of icache
/// entries. Since ip->ref indicates whether an entry is free,
/// and ip->dev and ip->inum indicate which i-node an entry
/// holds, one must hold icache.lock while using any of those fields.
///
/// An ip->lock sleep-lock protects all ip-> fields other than ref,
/// dev, and inum.  One must hold ip->lock in order to
/// read or write that inode's ip->valid, ip->size, ip->type, &c.
#[derive(Copy, Clone)]
pub struct Icache {
    pub lock: Spinlock,
    pub inode: [Inode; 50],
}

impl Superblock {
    // TODO: transient measure
    pub const fn zeroed() -> Self {
        Self {
            magic: 0,
            size: 0,
            nblocks: 0,
            ninodes: 0,
            nlog: 0,
            logstart: 0,
            inodestart: 0,
            bmapstart: 0,
        }
    }
}

impl Icache {
    // TODO: transient measure
    pub const fn zeroed() -> Self {
        Self {
            lock: Spinlock::zeroed(),
            inode: [Inode::zeroed(); 50],
        }
    }
}

impl Inode {
    /// Copy a modified in-memory inode to disk.
    /// Must be called after every change to an ip->xxx field
    /// that lives on disk, since i-node cache is write-through.
    /// Caller must hold ip->lock.
    pub unsafe fn update(&mut self) {
        let mut bp: *mut Buf = ptr::null_mut();
        let mut dip: *mut Dinode = ptr::null_mut();
        bp = bread(self.dev, iblock(self.inum as i32, sb));
        dip = ((*bp).data.as_mut_ptr() as *mut Dinode)
            .offset((self.inum as u64).wrapping_rem(IPB as u64) as isize);
        (*dip).typ = self.typ;
        (*dip).major = self.major;
        (*dip).minor = self.minor;
        (*dip).nlink = self.nlink;
        (*dip).size = self.size;
        ptr::copy(
            self.addrs.as_mut_ptr() as *const libc::c_void,
            (*dip).addrs.as_mut_ptr() as *mut libc::c_void,
            ::core::mem::size_of::<[u32; 13]>(),
        );
        log_write(bp);
        brelse(bp);
    }

    /// Increment reference count for ip.
    /// Returns ip to enable ip = idup(ip1) idiom.
    pub unsafe fn idup(&mut self) -> *mut Self {
        acquire(&mut icache.lock);
        self.ref_0 += 1;
        release(&mut icache.lock);
        self
    }

    pub const fn zeroed() -> Self {
        // TODO: transient measure
        Self {
            dev: 0,
            inum: 0,
            ref_0: 0,
            lock: Sleeplock::zeroed(),
            valid: 0,
            typ: 0,
            major: 0,
            minor: 0,
            nlink: 0,
            size: 0,
            addrs: [0; 13],
        }
    }
}

/// On-disk file system format.
/// Both the kernel and user programs use this header file.
/// root i-number
pub const ROOTINO: i32 = 1;

/// block size
pub const BSIZE: i32 = 1024;
pub const FSMAGIC: i32 = 0x10203040;
pub const NDIRECT: i32 = 12;

pub const NINDIRECT: i32 = BSIZE.wrapping_div(mem::size_of::<u32>() as i32);
pub const MAXFILE: i32 = NDIRECT.wrapping_add(NINDIRECT);

/// Inodes per block.
pub const IPB: i32 = BSIZE.wrapping_div(mem::size_of::<Dinode>() as i32);

/// Block containing inode i
pub const fn iblock(i: i32, super_block: Superblock) -> u32 {
    i.wrapping_div(IPB)
        .wrapping_add(super_block.inodestart as i32) as u32
}

/// Block of free map containing bit for block b
pub const fn bblock(b: u32, super_block: Superblock) -> u32 {
    b.wrapping_div(BPB as u32)
        .wrapping_add(super_block.bmapstart)
}

/// Bitmap bits per block
pub const BPB: i32 = BSIZE * 8;

/// Directory is a file containing a sequence of Dirent structures.
pub const DIRSIZ: usize = 14;

/// there should be one superblock per disk device, but we run with
/// only one device
pub static mut sb: Superblock = Superblock::zeroed();

/// Read the super block.
unsafe fn readsb(mut dev: i32, mut sb_0: *mut Superblock) {
    let mut bp: *mut Buf = ptr::null_mut();
    bp = bread(dev as u32, 1 as u32);
    ptr::copy(
        (*bp).data.as_mut_ptr() as *const libc::c_void,
        sb_0 as *mut libc::c_void,
        ::core::mem::size_of::<Superblock>(),
    );
    brelse(bp);
}

/// Init fs
pub unsafe fn fsinit(mut dev: i32) {
    readsb(dev, &mut sb);
    if sb.magic != FSMAGIC as u32 {
        panic(b"invalid file system\x00" as *const u8 as *const libc::c_char as *mut libc::c_char);
    }
    initlog(dev, &mut sb);
}

/// Zero a block.
unsafe fn bzero(mut dev: i32, mut bno: i32) {
    let mut bp: *mut Buf = ptr::null_mut();
    bp = bread(dev as u32, bno as u32);
    ptr::write_bytes((*bp).data.as_mut_ptr(), 0, BSIZE as usize);
    log_write(bp);
    brelse(bp);
}

/// Blocks.
/// Allocate a zeroed disk block.
unsafe fn balloc(mut dev: u32) -> u32 {
    let mut b: i32 = 0;
    let mut bi: i32 = 0;
    let mut m: i32 = 0;
    let mut bp: *mut Buf = ptr::null_mut();
    bp = ptr::null_mut();
    b = 0 as i32;
    while (b as u32) < sb.size {
        bp = bread(dev, bblock(b as u32, sb));
        bi = 0 as i32;
        while bi < BPB && ((b + bi) as u32) < sb.size {
            m = (1 as i32) << (bi % 8 as i32);
            if (*bp).data[(bi / 8 as i32) as usize] as i32 & m == 0 as i32 {
                // Is block free?
                (*bp).data[(bi / 8 as i32) as usize] =
                    ((*bp).data[(bi / 8 as i32) as usize] as i32 | m) as u8; // Mark block in use.
                log_write(bp);
                brelse(bp);
                bzero(dev as i32, b + bi);
                return (b + bi) as u32;
            }
            bi += 1
        }
        brelse(bp);
        b += BPB
    }
    panic(b"balloc: out of blocks\x00" as *const u8 as *const libc::c_char as *mut libc::c_char);
}

/// Free a disk block.
unsafe fn bfree(mut dev: i32, mut b: u32) {
    let mut bp: *mut Buf = ptr::null_mut();
    let mut bi: i32 = 0;
    let mut m: i32 = 0;
    bp = bread(dev as u32, bblock(b, sb));
    bi = b.wrapping_rem(BPB as u32) as i32;
    m = (1 as i32) << (bi % 8 as i32);
    if (*bp).data[(bi / 8 as i32) as usize] as i32 & m == 0 as i32 {
        panic(b"freeing free block\x00" as *const u8 as *const libc::c_char as *mut libc::c_char);
    }
    (*bp).data[(bi / 8 as i32) as usize] = ((*bp).data[(bi / 8 as i32) as usize] as i32 & !m) as u8;
    log_write(bp);
    brelse(bp);
}

pub static mut icache: Icache = Icache::zeroed();

pub unsafe fn iinit() {
    let mut i: i32 = 0;
    icache
        .lock
        .initlock(b"icache\x00" as *const u8 as *const libc::c_char as *mut libc::c_char);
    while i < NINODE {
        initsleeplock(
            &mut (*icache.inode.as_mut_ptr().offset(i as isize)).lock,
            b"inode\x00" as *const u8 as *const libc::c_char as *mut libc::c_char,
        );
        i += 1
    }
}

/// Allocate an inode on device dev.
/// Mark it as allocated by  giving it type type.
/// Returns an unlocked but allocated and referenced inode.
pub unsafe fn ialloc(mut dev: u32, mut typ: i16) -> *mut Inode {
    let mut inum: i32 = 1;
    let mut bp: *mut Buf = ptr::null_mut();
    let mut dip: *mut Dinode = ptr::null_mut();
    while (inum as u32) < sb.ninodes {
        bp = bread(dev, iblock(inum, sb));
        dip = ((*bp).data.as_mut_ptr() as *mut Dinode)
            .offset((inum as u64).wrapping_rem(IPB as u64) as isize);
        if (*dip).typ as i32 == 0 as i32 {
            // a free inode
            ptr::write_bytes(dip, 0, 1);
            (*dip).typ = typ;

            // mark it allocated on the disk
            log_write(bp);
            brelse(bp);
            return iget(dev, inum as u32);
        }
        brelse(bp);
        inum += 1
    }
    panic(b"ialloc: no inodes\x00" as *const u8 as *const libc::c_char as *mut libc::c_char);
}

<<<<<<< HEAD
=======
impl inode {
    /// Copy a modified in-memory inode to disk.
    /// Must be called after every change to an ip->xxx field
    /// that lives on disk, since i-node cache is write-through.
    /// Caller must hold ip->lock.
    pub unsafe fn update(&mut self) {
        let mut bp: *mut Buf = ptr::null_mut();
        let mut dip: *mut Dinode = ptr::null_mut();
        bp = bread(self.dev, iblock(self.inum as i32, sb));
        dip = ((*bp).data.as_mut_ptr() as *mut Dinode)
            .offset((self.inum as u64).wrapping_rem(IPB as u64) as isize);
        (*dip).typ = self.typ;
        (*dip).major = self.major;
        (*dip).minor = self.minor;
        (*dip).nlink = self.nlink;
        (*dip).size = self.size;
        ptr::copy(
            self.addrs.as_mut_ptr() as *const libc::c_void,
            (*dip).addrs.as_mut_ptr() as *mut libc::c_void,
            ::core::mem::size_of::<[u32; 13]>(),
        );
        log_write(bp);
        brelse(bp);
    }

    /// Increment reference count for ip.
    /// Returns ip to enable ip = idup(ip1) idiom.
    pub unsafe fn idup(&mut self) -> *mut Self {
        icache.lock.acquire();
        self.ref_0 += 1;
        icache.lock.release();
        self
    }
}

>>>>>>> 6f2c5843
/// Find the inode with number inum on device dev
/// and return the in-memory copy. Does not lock
/// the inode and does not read it from disk.
unsafe fn iget(mut dev: u32, mut inum: u32) -> *mut Inode {
    let mut ip: *mut Inode = ptr::null_mut();
    let mut empty: *mut Inode = ptr::null_mut();

    icache.lock.acquire();

    // Is the inode already cached?
    empty = ptr::null_mut();
    ip = &mut *icache.inode.as_mut_ptr().offset(0 as i32 as isize) as *mut Inode;
    while ip < &mut *icache.inode.as_mut_ptr().offset(NINODE as isize) as *mut Inode {
        if (*ip).ref_0 > 0 as i32 && (*ip).dev == dev && (*ip).inum == inum {
            (*ip).ref_0 += 1;
            icache.lock.release();
            return ip;
        }
        if empty.is_null() && (*ip).ref_0 == 0 as i32 {
            // Remember empty slot.
            empty = ip
        }
        ip = ip.offset(1)
    }

    // Recycle an inode cache entry.
    if empty.is_null() {
        panic(b"iget: no inodes\x00" as *const u8 as *const libc::c_char as *mut libc::c_char);
    }
    ip = empty;
    (*ip).dev = dev;
    (*ip).inum = inum;
    (*ip).ref_0 = 1 as i32;
    (*ip).valid = 0 as i32;
    icache.lock.release();
    ip
}

/// Lock the given inode.
/// Reads the inode from disk if necessary.
pub unsafe fn ilock(mut ip: *mut Inode) {
    let mut bp: *mut Buf = ptr::null_mut();
    let mut dip: *mut Dinode = ptr::null_mut();
    if ip.is_null() || (*ip).ref_0 < 1 as i32 {
        panic(b"ilock\x00" as *const u8 as *const libc::c_char as *mut libc::c_char);
    }
    acquiresleep(&mut (*ip).lock);
    if (*ip).valid == 0 as i32 {
        bp = bread((*ip).dev, iblock((*ip).inum as i32, sb));
        dip = ((*bp).data.as_mut_ptr() as *mut Dinode)
            .offset(((*ip).inum as u64).wrapping_rem(IPB as u64) as isize);
        (*ip).typ = (*dip).typ;
        (*ip).major = (*dip).major;
        (*ip).minor = (*dip).minor;
        (*ip).nlink = (*dip).nlink;
        (*ip).size = (*dip).size;
        ptr::copy(
            (*dip).addrs.as_mut_ptr() as *const libc::c_void,
            (*ip).addrs.as_mut_ptr() as *mut libc::c_void,
            ::core::mem::size_of::<[u32; 13]>(),
        );
        brelse(bp);
        (*ip).valid = 1 as i32;
        if (*ip).typ as i32 == 0 as i32 {
            panic(b"ilock: no type\x00" as *const u8 as *const libc::c_char as *mut libc::c_char);
        }
    };
}

/// Unlock the given inode.
pub unsafe fn iunlock(mut ip: *mut Inode) {
    if ip.is_null() || holdingsleep(&mut (*ip).lock) == 0 || (*ip).ref_0 < 1 as i32 {
        panic(b"iunlock\x00" as *const u8 as *const libc::c_char as *mut libc::c_char);
    }
    releasesleep(&mut (*ip).lock);
}

/// Drop a reference to an in-memory inode.
/// If that was the last reference, the inode cache entry can
/// be recycled.
/// If that was the last reference and the inode has no links
/// to it, free the inode (and its content) on disk.
/// All calls to iput() must be inside a transaction in
/// case it has to free the inode.
<<<<<<< HEAD
pub unsafe fn iput(mut ip: *mut Inode) {
    acquire(&mut icache.lock);
=======
pub unsafe fn iput(mut ip: *mut inode) {
    icache.lock.acquire();
>>>>>>> 6f2c5843
    if (*ip).ref_0 == 1 as i32 && (*ip).valid != 0 && (*ip).nlink as i32 == 0 as i32 {
        // inode has no links and no other references: truncate and free.
        // ip->ref == 1 means no other process can have ip locked,
        // so this acquiresleep() won't block (or deadlock).
        acquiresleep(&mut (*ip).lock);
        icache.lock.release();
        itrunc(ip);
        (*ip).typ = 0 as i32 as i16;
        (*ip).update();
        (*ip).valid = 0 as i32;
        releasesleep(&mut (*ip).lock);
        icache.lock.acquire();
    }
    (*ip).ref_0 -= 1;
    icache.lock.release();
}

/// Common idiom: unlock, then put.
pub unsafe fn iunlockput(mut ip: *mut Inode) {
    iunlock(ip);
    iput(ip);
}

/// Inode content
///
/// The content (data) associated with each inode is stored
/// in blocks on the disk. The first NDIRECT block numbers
/// are listed in ip->addrs[].  The next NINDIRECT blocks are
/// listed in block ip->addrs[NDIRECT].
/// Return the disk block address of the nth block in inode ip.
/// If there is no such block, bmap allocates one.
unsafe fn bmap(mut ip: *mut Inode, mut bn: u32) -> u32 {
    let mut addr: u32 = 0;
    let mut a: *mut u32 = ptr::null_mut();
    let mut bp: *mut Buf = ptr::null_mut();
    if bn < NDIRECT as u32 {
        addr = (*ip).addrs[bn as usize];
        if addr == 0 as i32 as u32 {
            addr = balloc((*ip).dev);
            (*ip).addrs[bn as usize] = addr
        }
        return addr;
    }
    bn = (bn as u32).wrapping_sub(NDIRECT as u32) as u32 as u32;
    if (bn as u64) < NINDIRECT as u64 {
        // Load indirect block, allocating if necessary.
        addr = (*ip).addrs[NDIRECT as usize];
        if addr == 0 as i32 as u32 {
            addr = balloc((*ip).dev);
            (*ip).addrs[NDIRECT as usize] = addr
        }
        bp = bread((*ip).dev, addr);
        a = (*bp).data.as_mut_ptr() as *mut u32;
        addr = *a.offset(bn as isize);
        if addr == 0 as i32 as u32 {
            addr = balloc((*ip).dev);
            *a.offset(bn as isize) = addr;
            log_write(bp);
        }
        brelse(bp);
        return addr;
    }
    panic(b"bmap: out of range\x00" as *const u8 as *const libc::c_char as *mut libc::c_char);
}

/// File system implementation.  Five layers:
///   + Blocks: allocator for raw disk blocks.
///   + Log: crash recovery for multi-step updates.
///   + Files: inode allocator, reading, writing, metadata.
///   + Directories: inode with special contents (list of other inodes!)
///   + Names: paths like /usr/rtm/xv6/fs.c for convenient naming.
///
/// This file contains the low-level file system manipulation
/// routines.  The (higher-level) system call implementations
/// are in sysfile.c.
/// Truncate inode (discard contents).
/// Only called when the inode has no links
/// to it (no directory entries referring to it)
/// and has no in-memory reference to it (is
/// not an open file or current directory).
unsafe fn itrunc(mut ip: *mut Inode) {
    let mut i: i32 = 0;
    let mut j: i32 = 0;
    let mut bp: *mut Buf = ptr::null_mut();
    let mut a: *mut u32 = ptr::null_mut();
    while i < NDIRECT {
        if (*ip).addrs[i as usize] != 0 {
            bfree((*ip).dev as i32, (*ip).addrs[i as usize]);
            (*ip).addrs[i as usize] = 0 as i32 as u32
        }
        i += 1
    }
    if (*ip).addrs[NDIRECT as usize] != 0 {
        bp = bread((*ip).dev, (*ip).addrs[NDIRECT as usize]);
        a = (*bp).data.as_mut_ptr() as *mut u32;
        j = 0 as i32;
        while (j as u64) < NINDIRECT as u64 {
            if *a.offset(j as isize) != 0 {
                bfree((*ip).dev as i32, *a.offset(j as isize));
            }
            j += 1
        }
        brelse(bp);
        bfree((*ip).dev as i32, (*ip).addrs[NDIRECT as usize]);
        (*ip).addrs[NDIRECT as usize] = 0 as i32 as u32
    }
    (*ip).size = 0 as i32 as u32;
    (*ip).update();
}

/// Copy stat information from inode.
/// Caller must hold ip->lock.
pub unsafe fn stati(mut ip: *mut Inode, mut st: *mut Stat) {
    (*st).dev = (*ip).dev as i32;
    (*st).ino = (*ip).inum;
    (*st).typ = (*ip).typ;
    (*st).nlink = (*ip).nlink;
    (*st).size = (*ip).size as u64;
}

/// Read data from inode.
/// Caller must hold ip->lock.
/// If user_dst==1, then dst is a user virtual address;
/// otherwise, dst is a kernel address.
pub unsafe fn readi(
    mut ip: *mut Inode,
    mut user_dst: i32,
    mut dst: u64,
    mut off: u32,
    mut n: u32,
) -> i32 {
    let mut tot: u32 = 0;
    let mut m: u32 = 0;
    let mut bp: *mut Buf = ptr::null_mut();
    if off > (*ip).size || off.wrapping_add(n) < off {
        return -1;
    }
    if off.wrapping_add(n) > (*ip).size {
        n = (*ip).size.wrapping_sub(off)
    }
    tot = 0 as u32;
    while tot < n {
        bp = bread((*ip).dev, bmap(ip, off.wrapping_div(BSIZE as u32)));
        m = core::cmp::min(
            n.wrapping_sub(tot),
            (1024 as i32 as u32).wrapping_sub(off.wrapping_rem(1024 as i32 as u32)),
        );
        if either_copyout(
            user_dst,
            dst,
            (*bp)
                .data
                .as_mut_ptr()
                .offset(off.wrapping_rem(BSIZE as u32) as isize) as *mut libc::c_void,
            m as u64,
        ) == -(1 as i32)
        {
            brelse(bp);
            break;
        } else {
            brelse(bp);
            tot = (tot as u32).wrapping_add(m) as u32 as u32;
            off = (off as u32).wrapping_add(m) as u32 as u32;
            dst = (dst as u64).wrapping_add(m as u64) as u64 as u64
        }
    }
    n as i32
}

/// Write data to inode.
/// Caller must hold ip->lock.
/// If user_src==1, then src is a user virtual address;
/// otherwise, src is a kernel address.
pub unsafe fn writei(
    mut ip: *mut Inode,
    mut user_src: i32,
    mut src: u64,
    mut off: u32,
    mut n: u32,
) -> i32 {
    let mut tot: u32 = 0;
    let mut m: u32 = 0;
    let mut bp: *mut Buf = ptr::null_mut();
    if off > (*ip).size || off.wrapping_add(n) < off {
        return -1;
    }
    if off.wrapping_add(n) as u64 > MAXFILE.wrapping_mul(BSIZE) as u64 {
        return -1;
    }
    tot = 0 as i32 as u32;
    while tot < n {
        bp = bread((*ip).dev, bmap(ip, off.wrapping_div(BSIZE as u32)));
        m = core::cmp::min(
            n.wrapping_sub(tot),
            (1024 as i32 as u32).wrapping_sub(off.wrapping_rem(1024 as i32 as u32)),
        );
        if either_copyin(
            (*bp)
                .data
                .as_mut_ptr()
                .offset(off.wrapping_rem(BSIZE as u32) as isize) as *mut libc::c_void,
            user_src,
            src,
            m as u64,
        ) == -(1 as i32)
        {
            brelse(bp);
            break;
        } else {
            log_write(bp);
            brelse(bp);
            tot = (tot as u32).wrapping_add(m) as u32 as u32;
            off = (off as u32).wrapping_add(m) as u32 as u32;
            src = (src as u64).wrapping_add(m as u64) as u64 as u64
        }
    }
    if n > 0 as i32 as u32 {
        if off > (*ip).size {
            (*ip).size = off
        }
        // write the i-node back to disk even if the size didn't change
        // because the loop above might have called bmap() and added a new
        // block to ip->addrs[].
        (*ip).update();
    }
    n as i32
}

/// Directories
pub unsafe fn namecmp(mut s: *const libc::c_char, mut t: *const libc::c_char) -> i32 {
    strncmp(s, t, DIRSIZ as u32)
}

/// Look for a directory entry in a directory.
/// If found, set *poff to byte offset of entry.
pub unsafe fn dirlookup(
    mut dp: *mut Inode,
    mut name: *mut libc::c_char,
    mut poff: *mut u32,
) -> *mut Inode {
    let mut off: u32 = 0;
    let mut inum: u32 = 0;
    let mut de: Dirent = Default::default();
    if (*dp).typ as i32 != T_DIR {
        panic(b"dirlookup not DIR\x00" as *const u8 as *const libc::c_char as *mut libc::c_char);
    }
    off = 0 as i32 as u32;
    while off < (*dp).size {
        if readi(
            dp,
            0 as i32,
            &mut de as *mut Dirent as u64,
            off,
            ::core::mem::size_of::<Dirent>() as u64 as u32,
        ) as u64
            != ::core::mem::size_of::<Dirent>() as u64
        {
            panic(b"dirlookup read\x00" as *const u8 as *const libc::c_char as *mut libc::c_char);
        }
        if de.inum as i32 != 0 as i32 && namecmp(name, de.name.as_mut_ptr()) == 0 as i32 {
            // entry matches path element
            if !poff.is_null() {
                *poff = off
            }
            inum = de.inum as u32;
            return iget((*dp).dev, inum);
        }
        off = (off as u64).wrapping_add(::core::mem::size_of::<Dirent>() as u64) as u32 as u32
    }
    ptr::null_mut()
}

/// Write a new directory entry (name, inum) into the directory dp.
pub unsafe fn dirlink(mut dp: *mut Inode, mut name: *mut libc::c_char, mut inum: u32) -> i32 {
    let mut off: i32 = 0;
    let mut de: Dirent = Default::default();
    let mut ip: *mut Inode = ptr::null_mut();

    // Check that name is not present.
    ip = dirlookup(dp, name, ptr::null_mut());
    if !ip.is_null() {
        iput(ip);
        return -(1 as i32);
    }

    // Look for an empty Dirent.
    off = 0;
    while (off as u32) < (*dp).size {
        if readi(
            dp,
            0 as i32,
            &mut de as *mut Dirent as u64,
            off as u32,
            ::core::mem::size_of::<Dirent>() as u64 as u32,
        ) as u64
            != ::core::mem::size_of::<Dirent>() as u64
        {
            panic(b"dirlink read\x00" as *const u8 as *const libc::c_char as *mut libc::c_char);
        }
        if de.inum as i32 == 0 as i32 {
            break;
        }
        off = (off as u64).wrapping_add(::core::mem::size_of::<Dirent>() as u64) as i32 as i32
    }
    strncpy(de.name.as_mut_ptr(), name, DIRSIZ as i32);
    de.inum = inum as u16;
    if writei(
        dp,
        0 as i32,
        &mut de as *mut Dirent as u64,
        off as u32,
        ::core::mem::size_of::<Dirent>() as u64 as u32,
    ) as u64
        != ::core::mem::size_of::<Dirent>() as u64
    {
        panic(b"dirlink\x00" as *const u8 as *const libc::c_char as *mut libc::c_char);
    }
    0 as i32
}

/// Paths
/// Copy the next path element from path into name.
/// Return a pointer to the element following the copied one.
/// The returned path has no leading slashes,
/// so the caller can check *path=='\0' to see if the name is the last one.
/// If no name to remove, return 0.
///
/// Examples:
///   skipelem("a/bb/c", name) = "bb/c", setting name = "a"
///   skipelem("///a//bb", name) = "bb", setting name = "a"
///   skipelem("a", name) = "", setting name = "a"
///   skipelem("", name) = skipelem("////", name) = 0
unsafe fn skipelem(mut path: *mut libc::c_char, mut name: *mut libc::c_char) -> *mut libc::c_char {
    let mut s: *mut libc::c_char = ptr::null_mut();
    let mut len: i32 = 0;
    while *path as i32 == '/' as i32 {
        path = path.offset(1)
    }
    if *path as i32 == 0 as i32 {
        return ptr::null_mut();
    }
    s = path;
    while *path as i32 != '/' as i32 && *path as i32 != 0 as i32 {
        path = path.offset(1)
    }
    len = path.wrapping_offset_from(s) as i64 as i32;
    if len >= DIRSIZ as i32 {
        ptr::copy(s as *const libc::c_void, name as *mut libc::c_void, DIRSIZ);
    } else {
        ptr::copy(
            s as *const libc::c_void,
            name as *mut libc::c_void,
            len as usize,
        );
        *name.offset(len as isize) = 0 as i32 as libc::c_char
    }
    while *path as i32 == '/' as i32 {
        path = path.offset(1)
    }
    path
}

/// Look up and return the inode for a path name.
/// If parent != 0, return the inode for the parent and copy the final
/// path element into name, which must have room for DIRSIZ bytes.
/// Must be called inside a transaction since it calls iput().
unsafe fn namex(
    mut path: *mut libc::c_char,
    mut nameiparent_0: i32,
    mut name: *mut libc::c_char,
) -> *mut Inode {
    let mut ip: *mut Inode = ptr::null_mut();
    let mut next: *mut Inode = ptr::null_mut();
    if *path as i32 == '/' as i32 {
        ip = iget(ROOTDEV as u32, ROOTINO as u32)
    } else {
        ip = (*(*myproc()).cwd).idup()
    }
    loop {
        path = skipelem(path, name);
        if path.is_null() {
            break;
        }
        ilock(ip);
        if (*ip).typ as i32 != T_DIR {
            iunlockput(ip);
            return ptr::null_mut();
        }
        if nameiparent_0 != 0 && *path as i32 == '\u{0}' as i32 {
            // Stop one level early.
            iunlock(ip);
            return ip;
        }
        next = dirlookup(ip, name, ptr::null_mut());
        if next.is_null() {
            iunlockput(ip);
            return ptr::null_mut();
        }
        iunlockput(ip);
        ip = next
    }
    if nameiparent_0 != 0 {
        iput(ip);
        return ptr::null_mut();
    }
    ip
}

pub unsafe fn namei(mut path: *mut libc::c_char) -> *mut Inode {
    let mut name: [libc::c_char; DIRSIZ] = [0; DIRSIZ];
    namex(path, 0 as i32, name.as_mut_ptr())
}

pub unsafe fn nameiparent(mut path: *mut libc::c_char, mut name: *mut libc::c_char) -> *mut Inode {
    namex(path, 1 as i32, name)
}<|MERGE_RESOLUTION|>--- conflicted
+++ resolved
@@ -381,44 +381,6 @@
     panic(b"ialloc: no inodes\x00" as *const u8 as *const libc::c_char as *mut libc::c_char);
 }
 
-<<<<<<< HEAD
-=======
-impl inode {
-    /// Copy a modified in-memory inode to disk.
-    /// Must be called after every change to an ip->xxx field
-    /// that lives on disk, since i-node cache is write-through.
-    /// Caller must hold ip->lock.
-    pub unsafe fn update(&mut self) {
-        let mut bp: *mut Buf = ptr::null_mut();
-        let mut dip: *mut Dinode = ptr::null_mut();
-        bp = bread(self.dev, iblock(self.inum as i32, sb));
-        dip = ((*bp).data.as_mut_ptr() as *mut Dinode)
-            .offset((self.inum as u64).wrapping_rem(IPB as u64) as isize);
-        (*dip).typ = self.typ;
-        (*dip).major = self.major;
-        (*dip).minor = self.minor;
-        (*dip).nlink = self.nlink;
-        (*dip).size = self.size;
-        ptr::copy(
-            self.addrs.as_mut_ptr() as *const libc::c_void,
-            (*dip).addrs.as_mut_ptr() as *mut libc::c_void,
-            ::core::mem::size_of::<[u32; 13]>(),
-        );
-        log_write(bp);
-        brelse(bp);
-    }
-
-    /// Increment reference count for ip.
-    /// Returns ip to enable ip = idup(ip1) idiom.
-    pub unsafe fn idup(&mut self) -> *mut Self {
-        icache.lock.acquire();
-        self.ref_0 += 1;
-        icache.lock.release();
-        self
-    }
-}
-
->>>>>>> 6f2c5843
 /// Find the inode with number inum on device dev
 /// and return the in-memory copy. Does not lock
 /// the inode and does not read it from disk.
@@ -503,13 +465,9 @@
 /// to it, free the inode (and its content) on disk.
 /// All calls to iput() must be inside a transaction in
 /// case it has to free the inode.
-<<<<<<< HEAD
 pub unsafe fn iput(mut ip: *mut Inode) {
-    acquire(&mut icache.lock);
-=======
-pub unsafe fn iput(mut ip: *mut inode) {
     icache.lock.acquire();
->>>>>>> 6f2c5843
+
     if (*ip).ref_0 == 1 as i32 && (*ip).valid != 0 && (*ip).nlink as i32 == 0 as i32 {
         // inode has no links and no other references: truncate and free.
         // ip->ref == 1 means no other process can have ip locked,
