// File system implementation.  Five layers:
//   + Blocks: allocator for raw disk blocks.
//   + Log: crash recovery for multi-step updates.
//   + Files: inode allocator, reading, writing, metadata.
//   + Directories: inode with special contents (list of other inodes!)
//   + Names: paths like /usr/rtm/xv6/fs.c for convenient naming.
//
// This file contains the low-level file system manipulation
// routines.  The (higher-level) system call implementations
// are in sysfile.c.

use crate::libc;
use crate::{
    bio::bread,
    buf::Buf,
    file::Inode,
    log::log_write,
    param::{NINODE, ROOTDEV},
    printf::panic,
    proc::{either_copyin, either_copyout, myproc},
    sleeplock::Sleeplock,
    spinlock::Spinlock,
    stat::{Stat, T_DIR},
    string::{strncmp, strncpy},
};
use core::mem;
use core::ptr;
pub const FD_DEVICE: u32 = 3;
pub const FD_INODE: u32 = 2;
pub const FD_PIPE: u32 = 1;
pub const FD_NONE: u32 = 0;

/// block size
/// Disk layout:
/// [ boot block | super block | log | inode blocks |
///                                          free bit map | data blocks]
///
/// mkfs computes the super block and builds an initial file system. The
/// super block describes the disk layout:
#[derive(Copy, Clone)]
pub struct Superblock {
    magic: u32,
    size: u32,
    nblocks: u32,
    ninodes: u32,
    pub nlog: u32,
    pub logstart: u32,
    inodestart: u32,
    bmapstart: u32,
}

#[derive(Default, Copy, Clone)]
pub struct Dirent {
    pub inum: u16,
    name: [libc::c_char; DIRSIZ],
}

/// On-disk inode structure
/// Both the kernel and user programs use this header file.
#[derive(Copy, Clone)]
// It needs repr(C) because it's struct for in-disk representation
// which should follow C(=machine) representation
// https://github.com/kaist-cp/rv6/issues/52
#[repr(C)]
struct Dinode {
    typ: i16,
    major: i16,
    minor: i16,
    nlink: i16,
    size: u32,
    addrs: [u32; 13],
}

/// Inodes.
///
/// An inode describes a single unnamed file.
/// The inode disk structure holds metadata: the file's type,
/// its size, the number of links referring to it, and the
/// list of blocks holding the file's content.
///
/// The inodes are laid out sequentially on disk at
/// sb.startinode. Each inode has a number, indicating its
/// position on the disk.
///
/// The kernel keeps a cache of in-use inodes in memory
/// to provide a place for synchronizing access
/// to inodes used by multiple processes. The cached
/// inodes include book-keeping information that is
/// not stored on disk: ip->ref and ip->valid.
///
/// An inode and its in-memory representation go through a
/// sequence of states before they can be used by the
/// rest of the file system code.
///
/// * Allocation: an inode is allocated if its type (on disk)
///   is non-zero. Inode::alloc() allocates, and Inode::put() frees if
///   the reference and link counts have fallen to zero.
///
/// * Referencing in cache: an entry in the inode cache
///   is free if ip->ref is zero. Otherwise ip->ref tracks
///   the number of in-memory pointers to the entry (open
///   files and current directories). iget() finds or
///   creates a cache entry and increments its ref; Inode::put()
///   decrements ref.
///
/// * Valid: the information (type, size, &c) in an inode
///   cache entry is only correct when ip->valid is 1.
///   Inode::lock() reads the inode from
///   the disk and sets ip->valid, while Inode::put() clears
///   ip->valid if ip->ref has fallen to zero.
///
/// * Locked: file system code may only examine and modify
///   the information in an inode and its content if it
///   has first locked the inode.
///
/// Thus a typical sequence is:
///   ip = iget(dev, inum)
///   (*ip).lock()
///   ... examine and modify ip->xxx ...
///   (*ip).unlock()
///   (*ip).put()
///
/// Inode::lock() is separate from iget() so that system calls can
/// get a long-term reference to an inode (as for an open file)
/// and only lock it for short periods (e.g., in read()).
/// The separation also helps avoid deadlock and races during
/// pathname lookup. iget() increments ip->ref so that the inode
/// stays cached and pointers to it remain valid.
///
/// Many internal file system functions expect the caller to
/// have locked the inodes involved; this lets callers create
/// multi-step atomic operations.
///
/// The icache.lock spin-lock protects the allocation of icache
/// entries. Since ip->ref indicates whether an entry is free,
/// and ip->dev and ip->inum indicate which i-node an entry
/// holds, one must hold icache.lock while using any of those fields.
///
/// An ip->lock sleep-lock protects all ip-> fields other than ref,
/// dev, and inum.  One must hold ip->lock in order to
/// read or write that inode's ip->valid, ip->size, ip->type, &c.
#[derive(Copy, Clone)]
struct Icache {
    lock: Spinlock,
    inode: [Inode; NINODE as usize],
}

impl Icache {
    // TODO: transient measure
    pub const fn zeroed() -> Self {
        Self {
            lock: Spinlock::zeroed(),
            inode: [Inode::zeroed(); NINODE as usize],
        }
    }
}

impl Inode {
    /// Copy a modified in-memory inode to disk.
    /// Must be called after every change to an ip->xxx field
    /// that lives on disk, since i-node cache is write-through.
    /// Caller must hold ip->lock.
    pub unsafe fn update(&mut self) {
        let mut bp: *mut Buf = ptr::null_mut();
        let mut dip: *mut Dinode = ptr::null_mut();
        bp = bread(self.dev, sb.iblock(self.inum as i32));
        dip = ((*bp).data.as_mut_ptr() as *mut Dinode)
            .offset((self.inum as u64).wrapping_rem(IPB as u64) as isize);
        (*dip).typ = self.typ;
        (*dip).major = self.major;
        (*dip).minor = self.minor;
        (*dip).nlink = self.nlink;
        (*dip).size = self.size;
        ptr::copy(
            self.addrs.as_mut_ptr() as *const libc::c_void,
            (*dip).addrs.as_mut_ptr() as *mut libc::c_void,
            ::core::mem::size_of::<[u32; 13]>(),
        );
        log_write(bp);
        (*bp).release();
    }

    /// Increment reference count for ip.
    /// Returns ip to enable ip = idup(ip1) idiom.
    pub unsafe fn idup(&mut self) -> *mut Self {
        icache.lock.acquire();
        self.ref_0 += 1;
        icache.lock.release();
        self
    }

    /// Lock the given inode.
    /// Reads the inode from disk if necessary.
    pub unsafe fn lock(&mut self) {
        let mut bp: *mut Buf = ptr::null_mut();
        let mut dip: *mut Dinode = ptr::null_mut();
        if (self as *mut Inode).is_null() || (*self).ref_0 < 1 as i32 {
            panic(b"Inode::lock\x00" as *const u8 as *const libc::c_char as *mut libc::c_char);
        }
        (*self).lock.acquire();
        if (*self).valid == 0 as i32 {
            bp = bread((*self).dev, iblock((*self).inum as i32, sb));
            dip = ((*bp).data.as_mut_ptr() as *mut Dinode)
                .offset(((*self).inum as u64).wrapping_rem(IPB as u64) as isize);
            (*self).typ = (*dip).typ;
            (*self).major = (*dip).major;
            (*self).minor = (*dip).minor;
            (*self).nlink = (*dip).nlink;
            (*self).size = (*dip).size;
            ptr::copy(
                (*dip).addrs.as_mut_ptr() as *const libc::c_void,
                (*self).addrs.as_mut_ptr() as *mut libc::c_void,
                ::core::mem::size_of::<[u32; 13]>(),
            );
            (*bp).release();
            (*self).valid = 1 as i32;
            if (*self).typ as i32 == 0 as i32 {
                panic(
                    b"Inode::lock: no type\x00" as *const u8 as *const libc::c_char as *mut libc::c_char,
                );
            }
        };
    }

    /// Unlock the given inode.
    pub unsafe fn unlock(&mut self) {
        if (self as *mut Inode).is_null() || (*self).lock.holding() == 0 || (*self).ref_0 < 1 as i32
        {
            panic(b"Inode::unlock\x00" as *const u8 as *const libc::c_char as *mut libc::c_char);
        }
        (*self).lock.release();
    }

    /// Drop a reference to an in-memory inode.
    /// If that was the last reference, the inode cache entry can
    /// be recycled.
    /// If that was the last reference and the inode has no links
    /// to it, free the inode (and its content) on disk.
    /// All calls to Inode::put() must be inside a transaction in
    /// case it has to free the inode.
    pub unsafe fn put(&mut self) {
        icache.lock.acquire();

        if (*self).ref_0 == 1 as i32 && (*self).valid != 0 && (*self).nlink as i32 == 0 as i32 {
            // inode has no links and no other references: truncate and free.
            // self->ref == 1 means no other process can have self locked,
            // so this acquiresleep() won't block (or deadlock).
            (*self).lock.acquire();
            icache.lock.release();
            self.itrunc();
            (*self).typ = 0 as i32 as i16;
            (*self).update();
            (*self).valid = 0 as i32;
            (*self).lock.release();
            icache.lock.acquire();
        }
        (*self).ref_0 -= 1;
        icache.lock.release();
    }

    /// Common idiom: unlock, then put.
    pub unsafe fn unlockput(&mut self) {
        self.unlock();
        self.put();
    }

    /// Inode content
    ///
    /// The content (data) associated with each inode is stored
    /// in blocks on the disk. The first NDIRECT block numbers
    /// are listed in self->addrs[].  The next NINDIRECT blocks are
    /// listed in block self->addrs[NDIRECT].
    /// Return the disk block address of the nth block in inode self.
    /// If there is no such block, bmap allocates one.
    unsafe fn bmap(&mut self, mut bn: u32) -> u32 {
        let mut addr: u32 = 0;
        let mut a: *mut u32 = ptr::null_mut();
        let mut bp: *mut Buf = ptr::null_mut();
        if bn < NDIRECT as u32 {
            addr = (*self).addrs[bn as usize];
            if addr == 0 as i32 as u32 {
                addr = balloc((*self).dev);
                (*self).addrs[bn as usize] = addr
            }
            return addr;
        }
        bn = (bn as u32).wrapping_sub(NDIRECT as u32) as u32 as u32;
        if (bn as u64) < NINDIRECT as u64 {
            // Load indirect block, allocating if necessary.
            addr = (*self).addrs[NDIRECT as usize];
            if addr == 0 as i32 as u32 {
                addr = balloc((*self).dev);
                (*self).addrs[NDIRECT as usize] = addr
            }
            bp = bread((*self).dev, addr);
            a = (*bp).data.as_mut_ptr() as *mut u32;
            addr = *a.offset(bn as isize);
            if addr == 0 as i32 as u32 {
                addr = balloc((*self).dev);
                *a.offset(bn as isize) = addr;
                log_write(bp);
            }
            (*bp).release();
            return addr;
        }
        panic(b"bmap: out of range\x00" as *const u8 as *const libc::c_char as *mut libc::c_char);
    }

    /// Truncate inode (discard contents).
    /// Only called when the inode has no links
    /// to it (no directory entries referring to it)
    /// and has no in-memory reference to it (is
    /// not an open file or current directory).
    unsafe fn itrunc(&mut self) {
        for i in 0..NDIRECT {
            if (*self).addrs[i as usize] != 0 {
                bfree((*self).dev as i32, (*self).addrs[i as usize]);
                (*self).addrs[i as usize] = 0 as i32 as u32
            }
        }
        if (*self).addrs[NDIRECT as usize] != 0 {
            let bp = bread((*self).dev, (*self).addrs[NDIRECT as usize]);
            let a = (*bp).data.as_mut_ptr() as *mut u32;
            for j in 0..NINDIRECT {
                if *a.offset(j as isize) != 0 {
                    bfree((*self).dev as i32, *a.offset(j as isize));
                }
            }
            (*bp).release();
            bfree((*self).dev as i32, (*self).addrs[NDIRECT as usize]);
            (*self).addrs[NDIRECT as usize] = 0 as i32 as u32
        }
        (*self).size = 0 as i32 as u32;
        (*self).update();
    }

    /// Read data from inode.
    /// Caller must hold self->lock.
    /// If user_dst==1, then dst is a user virtual address;
    /// otherwise, dst is a kernel address.
    pub unsafe fn read(
        &mut self,
        mut user_dst: i32,
        mut dst: u64,
        mut off: u32,
        mut n: u32,
    ) -> i32 {
        let mut tot: u32 = 0;
        if off > (*self).size || off.wrapping_add(n) < off {
            return -1;
        }
        if off.wrapping_add(n) > (*self).size {
            n = (*self).size.wrapping_sub(off)
        }
        tot = 0 as u32;
        while tot < n {
            let bp = bread((*self).dev, self.bmap(off.wrapping_div(BSIZE as u32)));
            let m = core::cmp::min(
                n.wrapping_sub(tot),
                (1024 as i32 as u32).wrapping_sub(off.wrapping_rem(1024 as i32 as u32)),
            );
            if either_copyout(
                user_dst,
                dst,
                (*bp)
                    .data
                    .as_mut_ptr()
                    .offset(off.wrapping_rem(BSIZE as u32) as isize)
                    as *mut libc::c_void,
                m as u64,
            ) == -(1 as i32)
            {
                (*bp).release();
                break;
            } else {
                (*bp).release();
                tot = (tot as u32).wrapping_add(m) as u32 as u32;
                off = (off as u32).wrapping_add(m) as u32 as u32;
                dst = (dst as u64).wrapping_add(m as u64) as u64 as u64
            }
        }
        n as i32
    }

    /// Write data to inode.
    /// Caller must hold self->lock.
    /// If user_src==1, then src is a user virtual address;
    /// otherwise, src is a kernel address.
    pub unsafe fn write(
        &mut self,
        mut user_src: i32,
        mut src: u64,
        mut off: u32,
        mut n: u32,
    ) -> i32 {
        let mut tot: u32 = 0;
        if off > (*self).size || off.wrapping_add(n) < off {
            return -1;
        }
        if off.wrapping_add(n) as u64 > MAXFILE.wrapping_mul(BSIZE) as u64 {
            return -1;
        }
        tot = 0 as i32 as u32;
        while tot < n {
            let bp = bread((*self).dev, self.bmap(off.wrapping_div(BSIZE as u32)));
            let m = core::cmp::min(
                n.wrapping_sub(tot),
                (1024 as i32 as u32).wrapping_sub(off.wrapping_rem(1024 as i32 as u32)),
            );
            if either_copyin(
                (*bp)
                    .data
                    .as_mut_ptr()
                    .offset(off.wrapping_rem(BSIZE as u32) as isize)
                    as *mut libc::c_void,
                user_src,
                src,
                m as u64,
            ) == -(1 as i32)
            {
                (*bp).release();
                break;
            } else {
                log_write(bp);
                (*bp).release();
                tot = (tot as u32).wrapping_add(m) as u32 as u32;
                off = (off as u32).wrapping_add(m) as u32 as u32;
                src = (src as u64).wrapping_add(m as u64) as u64 as u64
            }
        }
        if n > 0 as i32 as u32 {
            if off > (*self).size {
                (*self).size = off
            }
            // write the i-node back to disk even if the size didn't change
            // because the loop above might have called bmap() and added a new
            // block to self->addrs[].
            (*self).update();
        }
        n as i32
    }

    /// Allocate an inode on device dev.
    /// Mark it as allocated by  giving it type type.
    /// Returns an unlocked but allocated and referenced inode.
    pub unsafe fn alloc(mut dev: u32, mut typ: i16) -> *mut Inode {
        for inum in 1..sb.ninodes {
            let bp = bread(dev, iblock(inum as i32, sb));
            let dip = ((*bp).data.as_mut_ptr() as *mut Dinode)
                .offset((inum as u64).wrapping_rem(IPB as u64) as isize);
            if (*dip).typ as i32 == 0 as i32 {
                // a free inode
                ptr::write_bytes(dip, 0, 1);
                (*dip).typ = typ;

                // mark it allocated on the disk
                log_write(bp);
                (*bp).release();
                return iget(dev, inum as u32);
            }
            (*bp).release();
        }
        panic(b"Inode::alloc: no inodes\x00" as *const u8 as *const libc::c_char as *mut libc::c_char);
    }

    pub const fn zeroed() -> Self {
        // TODO: transient measure
        Self {
            dev: 0,
            inum: 0,
            ref_0: 0,
            lock: Sleeplock::zeroed(),
            valid: 0,
            typ: 0,
            major: 0,
            minor: 0,
            nlink: 0,
            size: 0,
            addrs: [0; 13],
        }
    }
}

/// On-disk file system format.
/// Both the kernel and user programs use this header file.
/// root i-number
pub const ROOTINO: i32 = 1;

/// block size
pub const BSIZE: i32 = 1024;
pub const FSMAGIC: i32 = 0x10203040;
pub const NDIRECT: i32 = 12;

pub const NINDIRECT: i32 = BSIZE.wrapping_div(mem::size_of::<u32>() as i32);
pub const MAXFILE: i32 = NDIRECT.wrapping_add(NINDIRECT);

/// Inodes per block.
pub const IPB: i32 = BSIZE.wrapping_div(mem::size_of::<Dinode>() as i32);

impl Superblock {
    /// Block containing inode i
    const fn iblock(self, i: i32) -> u32 {
        i.wrapping_div(IPB).wrapping_add(self.inodestart as i32) as u32
    }

    /// Block of free map containing bit for block b
    const fn bblock(self, b: u32) -> u32 {
        b.wrapping_div(BPB as u32).wrapping_add(self.bmapstart)
    }

    /// Read the super block.
    unsafe fn read(&mut self, mut dev: i32) {
        let mut bp: *mut Buf = ptr::null_mut();
        bp = bread(dev as u32, 1 as u32);
        ptr::copy(
            (*bp).data.as_mut_ptr() as *const libc::c_void,
            self as *mut Superblock as *mut libc::c_void,
            ::core::mem::size_of::<Superblock>(),
        );
        (*bp).release();
    }

    // TODO: transient measure
    pub const fn zeroed() -> Self {
        Self {
            magic: 0,
            size: 0,
            nblocks: 0,
            ninodes: 0,
            nlog: 0,
            logstart: 0,
            inodestart: 0,
            bmapstart: 0,
        }
    }
}

/// Bitmap bits per block
pub const BPB: i32 = BSIZE * 8;

/// Directory is a file containing a sequence of Dirent structures.
pub const DIRSIZ: usize = 14;

/// there should be one superblock per disk device, but we run with
/// only one device
pub static mut sb: Superblock = Superblock::zeroed();

/// Init fs
pub unsafe fn fsinit(mut dev: i32) {
    sb.read(dev);
    if sb.magic != FSMAGIC as u32 {
        panic(b"invalid file system\x00" as *const u8 as *const libc::c_char as *mut libc::c_char);
    }
    sb.initlog(dev);
}

/// Zero a block.
unsafe fn bzero(mut dev: i32, mut bno: i32) {
    let mut bp: *mut Buf = ptr::null_mut();
    bp = bread(dev as u32, bno as u32);
    ptr::write_bytes((*bp).data.as_mut_ptr(), 0, BSIZE as usize);
    log_write(bp);
    (*bp).release();
}

/// Blocks.
/// Allocate a zeroed disk block.
unsafe fn balloc(mut dev: u32) -> u32 {
    let mut b: i32 = 0;
    let mut bi: i32 = 0;
    let mut bp: *mut Buf = ptr::null_mut();
    bp = ptr::null_mut();
    while (b as u32) < sb.size {
        bp = bread(dev, sb.bblock(b as u32));
        while bi < BPB && ((b + bi) as u32) < sb.size {
            let m = (1 as i32) << (bi % 8 as i32);
            if (*bp).data[(bi / 8 as i32) as usize] as i32 & m == 0 as i32 {
                // Is block free?
                (*bp).data[(bi / 8 as i32) as usize] =
                    ((*bp).data[(bi / 8 as i32) as usize] as i32 | m) as u8; // Mark block in use.
                log_write(bp);
                (*bp).release();
                bzero(dev as i32, b + bi);
                return (b + bi) as u32;
            }
            bi += 1
        }
        (*bp).release();
        b += BPB
    }
    panic(b"balloc: out of blocks\x00" as *const u8 as *const libc::c_char as *mut libc::c_char);
}

/// Free a disk block.
unsafe fn bfree(mut dev: i32, mut b: u32) {
    let mut bp: *mut Buf = ptr::null_mut();
    let mut bi: i32 = 0;
    let mut m: i32 = 0;
    bp = bread(dev as u32, sb.bblock(b));
    bi = b.wrapping_rem(BPB as u32) as i32;
    m = (1 as i32) << (bi % 8 as i32);
    if (*bp).data[(bi / 8 as i32) as usize] as i32 & m == 0 as i32 {
        panic(b"freeing free block\x00" as *const u8 as *const libc::c_char as *mut libc::c_char);
    }
    (*bp).data[(bi / 8 as i32) as usize] = ((*bp).data[(bi / 8 as i32) as usize] as i32 & !m) as u8;
    log_write(bp);
    (*bp).release();
}

static mut icache: Icache = Icache::zeroed();

pub unsafe fn iinit() {
    icache
        .lock
        .initlock(b"icache\x00" as *const u8 as *const libc::c_char as *mut libc::c_char);
    for i in 0..NINODE {
        (*icache.inode.as_mut_ptr().offset(i as isize))
            .lock
            .initlock(b"inode\x00" as *const u8 as *const libc::c_char as *mut libc::c_char);
    }
}

<<<<<<< HEAD
=======
/// Allocate an inode on device dev.
/// Mark it as allocated by  giving it type type.
/// Returns an unlocked but allocated and referenced inode.
pub unsafe fn ialloc(mut dev: u32, mut typ: i16) -> *mut Inode {
    for inum in 1..sb.ninodes {
        let bp = bread(dev, sb.iblock(inum as i32));
        let dip = ((*bp).data.as_mut_ptr() as *mut Dinode)
            .offset((inum as u64).wrapping_rem(IPB as u64) as isize);
        if (*dip).typ as i32 == 0 as i32 {
            // a free inode
            ptr::write_bytes(dip, 0, 1);
            (*dip).typ = typ;

            // mark it allocated on the disk
            log_write(bp);
            (*bp).release();
            return iget(dev, inum as u32);
        }
        (*bp).release();
    }
    panic(b"ialloc: no inodes\x00" as *const u8 as *const libc::c_char as *mut libc::c_char);
}

>>>>>>> 5a386809
/// Find the inode with number inum on device dev
/// and return the in-memory copy. Does not lock
/// the inode and does not read it from disk.
unsafe fn iget(mut dev: u32, mut inum: u32) -> *mut Inode {
    let mut ip: *mut Inode = ptr::null_mut();
    let mut empty: *mut Inode = ptr::null_mut();

    icache.lock.acquire();

    // Is the inode already cached?
    empty = ptr::null_mut();
    ip = &mut *icache.inode.as_mut_ptr().offset(0 as i32 as isize) as *mut Inode;
    while ip < &mut *icache.inode.as_mut_ptr().offset(NINODE as isize) as *mut Inode {
        if (*ip).ref_0 > 0 as i32 && (*ip).dev == dev && (*ip).inum == inum {
            (*ip).ref_0 += 1;
            icache.lock.release();
            return ip;
        }
        if empty.is_null() && (*ip).ref_0 == 0 as i32 {
            // Remember empty slot.
            empty = ip
        }
        ip = ip.offset(1)
    }

    // Recycle an inode cache entry.
    if empty.is_null() {
        panic(b"iget: no inodes\x00" as *const u8 as *const libc::c_char as *mut libc::c_char);
    }
    ip = empty;
    (*ip).dev = dev;
    (*ip).inum = inum;
    (*ip).ref_0 = 1 as i32;
    (*ip).valid = 0 as i32;
    icache.lock.release();
    ip
}

<<<<<<< HEAD
=======
/// Lock the given inode.
/// Reads the inode from disk if necessary.
pub unsafe fn ilock(mut ip: *mut Inode) {
    let mut bp: *mut Buf = ptr::null_mut();
    let mut dip: *mut Dinode = ptr::null_mut();
    if ip.is_null() || (*ip).ref_0 < 1 as i32 {
        panic(b"ilock\x00" as *const u8 as *const libc::c_char as *mut libc::c_char);
    }
    (*ip).lock.acquire();
    if (*ip).valid == 0 as i32 {
        bp = bread((*ip).dev, sb.iblock((*ip).inum as i32));
        dip = ((*bp).data.as_mut_ptr() as *mut Dinode)
            .offset(((*ip).inum as u64).wrapping_rem(IPB as u64) as isize);
        (*ip).typ = (*dip).typ;
        (*ip).major = (*dip).major;
        (*ip).minor = (*dip).minor;
        (*ip).nlink = (*dip).nlink;
        (*ip).size = (*dip).size;
        ptr::copy(
            (*dip).addrs.as_mut_ptr() as *const libc::c_void,
            (*ip).addrs.as_mut_ptr() as *mut libc::c_void,
            ::core::mem::size_of::<[u32; 13]>(),
        );
        (*bp).release();
        (*ip).valid = 1 as i32;
        if (*ip).typ as i32 == 0 as i32 {
            panic(b"ilock: no type\x00" as *const u8 as *const libc::c_char as *mut libc::c_char);
        }
    };
}

/// Unlock the given inode.
pub unsafe fn iunlock(mut ip: *mut Inode) {
    if ip.is_null() || (*ip).lock.holding() == 0 || (*ip).ref_0 < 1 as i32 {
        panic(b"iunlock\x00" as *const u8 as *const libc::c_char as *mut libc::c_char);
    }
    (*ip).lock.release();
}

/// Drop a reference to an in-memory inode.
/// If that was the last reference, the inode cache entry can
/// be recycled.
/// If that was the last reference and the inode has no links
/// to it, free the inode (and its content) on disk.
/// All calls to iput() must be inside a transaction in
/// case it has to free the inode.
pub unsafe fn iput(mut ip: *mut Inode) {
    icache.lock.acquire();

    if (*ip).ref_0 == 1 as i32 && (*ip).valid != 0 && (*ip).nlink as i32 == 0 as i32 {
        // inode has no links and no other references: truncate and free.
        // ip->ref == 1 means no other process can have ip locked,
        // so this acquiresleep() won't block (or deadlock).
        (*ip).lock.acquire();
        icache.lock.release();
        itrunc(ip);
        (*ip).typ = 0 as i32 as i16;
        (*ip).update();
        (*ip).valid = 0 as i32;
        (*ip).lock.release();
        icache.lock.acquire();
    }
    (*ip).ref_0 -= 1;
    icache.lock.release();
}

/// Common idiom: unlock, then put.
pub unsafe fn iunlockput(mut ip: *mut Inode) {
    iunlock(ip);
    iput(ip);
}

/// Inode content
///
/// The content (data) associated with each inode is stored
/// in blocks on the disk. The first NDIRECT block numbers
/// are listed in ip->addrs[].  The next NINDIRECT blocks are
/// listed in block ip->addrs[NDIRECT].
/// Return the disk block address of the nth block in inode ip.
/// If there is no such block, bmap allocates one.
unsafe fn bmap(mut ip: *mut Inode, mut bn: u32) -> u32 {
    let mut addr: u32 = 0;
    let mut a: *mut u32 = ptr::null_mut();
    let mut bp: *mut Buf = ptr::null_mut();
    if bn < NDIRECT as u32 {
        addr = (*ip).addrs[bn as usize];
        if addr == 0 as i32 as u32 {
            addr = balloc((*ip).dev);
            (*ip).addrs[bn as usize] = addr
        }
        return addr;
    }
    bn = (bn as u32).wrapping_sub(NDIRECT as u32) as u32 as u32;
    if (bn as u64) < NINDIRECT as u64 {
        // Load indirect block, allocating if necessary.
        addr = (*ip).addrs[NDIRECT as usize];
        if addr == 0 as i32 as u32 {
            addr = balloc((*ip).dev);
            (*ip).addrs[NDIRECT as usize] = addr
        }
        bp = bread((*ip).dev, addr);
        a = (*bp).data.as_mut_ptr() as *mut u32;
        addr = *a.offset(bn as isize);
        if addr == 0 as i32 as u32 {
            addr = balloc((*ip).dev);
            *a.offset(bn as isize) = addr;
            log_write(bp);
        }
        (*bp).release();
        return addr;
    }
    panic(b"bmap: out of range\x00" as *const u8 as *const libc::c_char as *mut libc::c_char);
}

/// File system implementation.  Five layers:
///   + Blocks: allocator for raw disk blocks.
///   + Log: crash recovery for multi-step updates.
///   + Files: inode allocator, reading, writing, metadata.
///   + Directories: inode with special contents (list of other inodes!)
///   + Names: paths like /usr/rtm/xv6/fs.c for convenient naming.
///
/// This file contains the low-level file system manipulation
/// routines.  The (higher-level) system call implementations
/// are in sysfile.c.
/// Truncate inode (discard contents).
/// Only called when the inode has no links
/// to it (no directory entries referring to it)
/// and has no in-memory reference to it (is
/// not an open file or current directory).
unsafe fn itrunc(mut ip: *mut Inode) {
    for i in 0..NDIRECT {
        if (*ip).addrs[i as usize] != 0 {
            bfree((*ip).dev as i32, (*ip).addrs[i as usize]);
            (*ip).addrs[i as usize] = 0 as i32 as u32
        }
    }
    if (*ip).addrs[NDIRECT as usize] != 0 {
        let bp = bread((*ip).dev, (*ip).addrs[NDIRECT as usize]);
        let a = (*bp).data.as_mut_ptr() as *mut u32;
        for j in 0..NINDIRECT {
            if *a.offset(j as isize) != 0 {
                bfree((*ip).dev as i32, *a.offset(j as isize));
            }
        }
        (*bp).release();
        bfree((*ip).dev as i32, (*ip).addrs[NDIRECT as usize]);
        (*ip).addrs[NDIRECT as usize] = 0 as i32 as u32
    }
    (*ip).size = 0 as i32 as u32;
    (*ip).update();
}

>>>>>>> 5a386809
/// Copy stat information from inode.
/// Caller must hold ip->lock.
pub unsafe fn stati(mut ip: *mut Inode, mut st: *mut Stat) {
    (*st).dev = (*ip).dev as i32;
    (*st).ino = (*ip).inum;
    (*st).typ = (*ip).typ;
    (*st).nlink = (*ip).nlink;
    (*st).size = (*ip).size as u64;
}

/// Directories
pub unsafe fn namecmp(mut s: *const libc::c_char, mut t: *const libc::c_char) -> i32 {
    strncmp(s, t, DIRSIZ as u32)
}

/// Look for a directory entry in a directory.
/// If found, set *poff to byte offset of entry.
pub unsafe fn dirlookup(
    mut dp: *mut Inode,
    mut name: *mut libc::c_char,
    mut poff: *mut u32,
) -> *mut Inode {
    let mut off: u32 = 0;
    let mut de: Dirent = Default::default();
    if (*dp).typ as i32 != T_DIR {
        panic(b"dirlookup not DIR\x00" as *const u8 as *const libc::c_char as *mut libc::c_char);
    }
    while off < (*dp).size {
        if (*dp).read(
            0 as i32,
            &mut de as *mut Dirent as u64,
            off,
            ::core::mem::size_of::<Dirent>() as u64 as u32,
        ) as u64
            != ::core::mem::size_of::<Dirent>() as u64
        {
            panic(b"dirlookup read\x00" as *const u8 as *const libc::c_char as *mut libc::c_char);
        }
        if de.inum as i32 != 0 as i32 && namecmp(name, de.name.as_mut_ptr()) == 0 as i32 {
            // entry matches path element
            if !poff.is_null() {
                *poff = off
            }
            return iget((*dp).dev, de.inum as u32);
        }
        off = (off as u64).wrapping_add(::core::mem::size_of::<Dirent>() as u64) as u32 as u32
    }
    ptr::null_mut()
}

/// Write a new directory entry (name, inum) into the directory dp.
pub unsafe fn dirlink(mut dp: *mut Inode, mut name: *mut libc::c_char, mut inum: u32) -> i32 {
    let mut off: i32 = 0;
    let mut de: Dirent = Default::default();
    let mut ip: *mut Inode = ptr::null_mut();

    // Check that name is not present.
    ip = dirlookup(dp, name, ptr::null_mut());
    if !ip.is_null() {
        (*ip).put();
        return -(1 as i32);
    }

    // Look for an empty Dirent.
    off = 0;
    while (off as u32) < (*dp).size {
        if (*dp).read(
            0 as i32,
            &mut de as *mut Dirent as u64,
            off as u32,
            ::core::mem::size_of::<Dirent>() as u64 as u32,
        ) as u64
            != ::core::mem::size_of::<Dirent>() as u64
        {
            panic(b"dirlink read\x00" as *const u8 as *const libc::c_char as *mut libc::c_char);
        }
        if de.inum as i32 == 0 as i32 {
            break;
        }
        off = (off as u64).wrapping_add(::core::mem::size_of::<Dirent>() as u64) as i32 as i32
    }
    strncpy(de.name.as_mut_ptr(), name, DIRSIZ as i32);
    de.inum = inum as u16;
    if (*dp).write(
        0 as i32,
        &mut de as *mut Dirent as u64,
        off as u32,
        ::core::mem::size_of::<Dirent>() as u64 as u32,
    ) as u64
        != ::core::mem::size_of::<Dirent>() as u64
    {
        panic(b"dirlink\x00" as *const u8 as *const libc::c_char as *mut libc::c_char);
    }
    0 as i32
}

/// Paths
/// Copy the next path element from path into name.
/// Return a pointer to the element following the copied one.
/// The returned path has no leading slashes,
/// so the caller can check *path=='\0' to see if the name is the last one.
/// If no name to remove, return 0.
///
/// Examples:
///   skipelem("a/bb/c", name) = "bb/c", setting name = "a"
///   skipelem("///a//bb", name) = "bb", setting name = "a"
///   skipelem("a", name) = "", setting name = "a"
///   skipelem("", name) = skipelem("////", name) = 0
unsafe fn skipelem(mut path: *mut libc::c_char, mut name: *mut libc::c_char) -> *mut libc::c_char {
    let mut s: *mut libc::c_char = ptr::null_mut();
    let mut len: i32 = 0;
    while *path as i32 == '/' as i32 {
        path = path.offset(1)
    }
    if *path as i32 == 0 as i32 {
        return ptr::null_mut();
    }
    s = path;
    while *path as i32 != '/' as i32 && *path as i32 != 0 as i32 {
        path = path.offset(1)
    }
    len = path.wrapping_offset_from(s) as i64 as i32;
    if len >= DIRSIZ as i32 {
        ptr::copy(s as *const libc::c_void, name as *mut libc::c_void, DIRSIZ);
    } else {
        ptr::copy(
            s as *const libc::c_void,
            name as *mut libc::c_void,
            len as usize,
        );
        *name.offset(len as isize) = 0 as i32 as libc::c_char
    }
    while *path as i32 == '/' as i32 {
        path = path.offset(1)
    }
    path
}

/// Look up and return the inode for a path name.
/// If parent != 0, return the inode for the parent and copy the final
/// path element into name, which must have room for DIRSIZ bytes.
/// Must be called inside a transaction since it calls Inode::put().
unsafe fn namex(
    mut path: *mut libc::c_char,
    mut nameiparent_0: i32,
    mut name: *mut libc::c_char,
) -> *mut Inode {
    let mut ip: *mut Inode = ptr::null_mut();
    let mut next: *mut Inode = ptr::null_mut();
    if *path as i32 == '/' as i32 {
        ip = iget(ROOTDEV as u32, ROOTINO as u32)
    } else {
        ip = (*(*myproc()).cwd).idup()
    }
    loop {
        path = skipelem(path, name);
        if path.is_null() {
            break;
        }
        (*ip).lock();
        if (*ip).typ as i32 != T_DIR {
            (*ip).unlockput();
            return ptr::null_mut();
        }
        if nameiparent_0 != 0 && *path as i32 == '\u{0}' as i32 {
            // Stop one level early.
            (*ip).unlock();
            return ip;
        }
        next = dirlookup(ip, name, ptr::null_mut());
        if next.is_null() {
            (*ip).unlockput();
            return ptr::null_mut();
        }
        (*ip).unlockput();
        ip = next
    }
    if nameiparent_0 != 0 {
        (*ip).put();
        return ptr::null_mut();
    }
    ip
}

pub unsafe fn namei(mut path: *mut libc::c_char) -> *mut Inode {
    let mut name: [libc::c_char; DIRSIZ] = [0; DIRSIZ];
    namex(path, 0 as i32, name.as_mut_ptr())
}

pub unsafe fn nameiparent(mut path: *mut libc::c_char, mut name: *mut libc::c_char) -> *mut Inode {
    namex(path, 1 as i32, name)
}<|MERGE_RESOLUTION|>--- conflicted
+++ resolved
@@ -620,32 +620,6 @@
     }
 }
 
-<<<<<<< HEAD
-=======
-/// Allocate an inode on device dev.
-/// Mark it as allocated by  giving it type type.
-/// Returns an unlocked but allocated and referenced inode.
-pub unsafe fn ialloc(mut dev: u32, mut typ: i16) -> *mut Inode {
-    for inum in 1..sb.ninodes {
-        let bp = bread(dev, sb.iblock(inum as i32));
-        let dip = ((*bp).data.as_mut_ptr() as *mut Dinode)
-            .offset((inum as u64).wrapping_rem(IPB as u64) as isize);
-        if (*dip).typ as i32 == 0 as i32 {
-            // a free inode
-            ptr::write_bytes(dip, 0, 1);
-            (*dip).typ = typ;
-
-            // mark it allocated on the disk
-            log_write(bp);
-            (*bp).release();
-            return iget(dev, inum as u32);
-        }
-        (*bp).release();
-    }
-    panic(b"ialloc: no inodes\x00" as *const u8 as *const libc::c_char as *mut libc::c_char);
-}
-
->>>>>>> 5a386809
 /// Find the inode with number inum on device dev
 /// and return the in-memory copy. Does not lock
 /// the inode and does not read it from disk.
@@ -684,161 +658,6 @@
     ip
 }
 
-<<<<<<< HEAD
-=======
-/// Lock the given inode.
-/// Reads the inode from disk if necessary.
-pub unsafe fn ilock(mut ip: *mut Inode) {
-    let mut bp: *mut Buf = ptr::null_mut();
-    let mut dip: *mut Dinode = ptr::null_mut();
-    if ip.is_null() || (*ip).ref_0 < 1 as i32 {
-        panic(b"ilock\x00" as *const u8 as *const libc::c_char as *mut libc::c_char);
-    }
-    (*ip).lock.acquire();
-    if (*ip).valid == 0 as i32 {
-        bp = bread((*ip).dev, sb.iblock((*ip).inum as i32));
-        dip = ((*bp).data.as_mut_ptr() as *mut Dinode)
-            .offset(((*ip).inum as u64).wrapping_rem(IPB as u64) as isize);
-        (*ip).typ = (*dip).typ;
-        (*ip).major = (*dip).major;
-        (*ip).minor = (*dip).minor;
-        (*ip).nlink = (*dip).nlink;
-        (*ip).size = (*dip).size;
-        ptr::copy(
-            (*dip).addrs.as_mut_ptr() as *const libc::c_void,
-            (*ip).addrs.as_mut_ptr() as *mut libc::c_void,
-            ::core::mem::size_of::<[u32; 13]>(),
-        );
-        (*bp).release();
-        (*ip).valid = 1 as i32;
-        if (*ip).typ as i32 == 0 as i32 {
-            panic(b"ilock: no type\x00" as *const u8 as *const libc::c_char as *mut libc::c_char);
-        }
-    };
-}
-
-/// Unlock the given inode.
-pub unsafe fn iunlock(mut ip: *mut Inode) {
-    if ip.is_null() || (*ip).lock.holding() == 0 || (*ip).ref_0 < 1 as i32 {
-        panic(b"iunlock\x00" as *const u8 as *const libc::c_char as *mut libc::c_char);
-    }
-    (*ip).lock.release();
-}
-
-/// Drop a reference to an in-memory inode.
-/// If that was the last reference, the inode cache entry can
-/// be recycled.
-/// If that was the last reference and the inode has no links
-/// to it, free the inode (and its content) on disk.
-/// All calls to iput() must be inside a transaction in
-/// case it has to free the inode.
-pub unsafe fn iput(mut ip: *mut Inode) {
-    icache.lock.acquire();
-
-    if (*ip).ref_0 == 1 as i32 && (*ip).valid != 0 && (*ip).nlink as i32 == 0 as i32 {
-        // inode has no links and no other references: truncate and free.
-        // ip->ref == 1 means no other process can have ip locked,
-        // so this acquiresleep() won't block (or deadlock).
-        (*ip).lock.acquire();
-        icache.lock.release();
-        itrunc(ip);
-        (*ip).typ = 0 as i32 as i16;
-        (*ip).update();
-        (*ip).valid = 0 as i32;
-        (*ip).lock.release();
-        icache.lock.acquire();
-    }
-    (*ip).ref_0 -= 1;
-    icache.lock.release();
-}
-
-/// Common idiom: unlock, then put.
-pub unsafe fn iunlockput(mut ip: *mut Inode) {
-    iunlock(ip);
-    iput(ip);
-}
-
-/// Inode content
-///
-/// The content (data) associated with each inode is stored
-/// in blocks on the disk. The first NDIRECT block numbers
-/// are listed in ip->addrs[].  The next NINDIRECT blocks are
-/// listed in block ip->addrs[NDIRECT].
-/// Return the disk block address of the nth block in inode ip.
-/// If there is no such block, bmap allocates one.
-unsafe fn bmap(mut ip: *mut Inode, mut bn: u32) -> u32 {
-    let mut addr: u32 = 0;
-    let mut a: *mut u32 = ptr::null_mut();
-    let mut bp: *mut Buf = ptr::null_mut();
-    if bn < NDIRECT as u32 {
-        addr = (*ip).addrs[bn as usize];
-        if addr == 0 as i32 as u32 {
-            addr = balloc((*ip).dev);
-            (*ip).addrs[bn as usize] = addr
-        }
-        return addr;
-    }
-    bn = (bn as u32).wrapping_sub(NDIRECT as u32) as u32 as u32;
-    if (bn as u64) < NINDIRECT as u64 {
-        // Load indirect block, allocating if necessary.
-        addr = (*ip).addrs[NDIRECT as usize];
-        if addr == 0 as i32 as u32 {
-            addr = balloc((*ip).dev);
-            (*ip).addrs[NDIRECT as usize] = addr
-        }
-        bp = bread((*ip).dev, addr);
-        a = (*bp).data.as_mut_ptr() as *mut u32;
-        addr = *a.offset(bn as isize);
-        if addr == 0 as i32 as u32 {
-            addr = balloc((*ip).dev);
-            *a.offset(bn as isize) = addr;
-            log_write(bp);
-        }
-        (*bp).release();
-        return addr;
-    }
-    panic(b"bmap: out of range\x00" as *const u8 as *const libc::c_char as *mut libc::c_char);
-}
-
-/// File system implementation.  Five layers:
-///   + Blocks: allocator for raw disk blocks.
-///   + Log: crash recovery for multi-step updates.
-///   + Files: inode allocator, reading, writing, metadata.
-///   + Directories: inode with special contents (list of other inodes!)
-///   + Names: paths like /usr/rtm/xv6/fs.c for convenient naming.
-///
-/// This file contains the low-level file system manipulation
-/// routines.  The (higher-level) system call implementations
-/// are in sysfile.c.
-/// Truncate inode (discard contents).
-/// Only called when the inode has no links
-/// to it (no directory entries referring to it)
-/// and has no in-memory reference to it (is
-/// not an open file or current directory).
-unsafe fn itrunc(mut ip: *mut Inode) {
-    for i in 0..NDIRECT {
-        if (*ip).addrs[i as usize] != 0 {
-            bfree((*ip).dev as i32, (*ip).addrs[i as usize]);
-            (*ip).addrs[i as usize] = 0 as i32 as u32
-        }
-    }
-    if (*ip).addrs[NDIRECT as usize] != 0 {
-        let bp = bread((*ip).dev, (*ip).addrs[NDIRECT as usize]);
-        let a = (*bp).data.as_mut_ptr() as *mut u32;
-        for j in 0..NINDIRECT {
-            if *a.offset(j as isize) != 0 {
-                bfree((*ip).dev as i32, *a.offset(j as isize));
-            }
-        }
-        (*bp).release();
-        bfree((*ip).dev as i32, (*ip).addrs[NDIRECT as usize]);
-        (*ip).addrs[NDIRECT as usize] = 0 as i32 as u32
-    }
-    (*ip).size = 0 as i32 as u32;
-    (*ip).update();
-}
-
->>>>>>> 5a386809
 /// Copy stat information from inode.
 /// Caller must hold ip->lock.
 pub unsafe fn stati(mut ip: *mut Inode, mut st: *mut Stat) {
