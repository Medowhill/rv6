--- conflicted
+++ resolved
@@ -178,17 +178,8 @@
 
 /// Is the directory dp empty except for "." and ".." ?
 unsafe fn isdirempty(mut dp: *mut inode) -> i32 {
-<<<<<<< HEAD
-    let mut de: Dirent = Dirent {
-        inum: 0,
-        name: [0; DIRSIZ],
-    };
+    let mut de: Dirent = Default::default();
     let mut off = (2 as u64).wrapping_mul(::core::mem::size_of::<Dirent>() as u64) as i32;
-=======
-    let mut off: i32 = 0;
-    let mut de: Dirent = Default::default();
-    off = (2 as u64).wrapping_mul(::core::mem::size_of::<Dirent>() as u64) as i32;
->>>>>>> 0bbed3a4
     while (off as u32) < (*dp).size {
         if readi(
             dp,
